import sys
sys.path.insert(1,"../../../")
import h2o
from tests import pyunit_utils



import numpy as np
import random

def expr_reducers():

    data = [[random.uniform(-10000,10000) for r in range(10)] for c in range(10)]
<<<<<<< HEAD
    h2o_data_1 = h2o.H2OFrame.fromPython(data)
=======
    h2o_data_1 = h2o.H2OFrame(python_obj=zip(*data))
>>>>>>> 7e9457a9
    np_data = np.array(data)
    row, col = h2o_data_1.dim
    h2o_data = h2o_data_1 + 2
    np_data = np_data + 2

    def check_values(h2o_data, numpy_data):
        success = True
        for i in range(10):
            r = random.randint(0,row-1)
            c = random.randint(0,col-1)
            h2o_val = h2o_data[r,c]
            num_val = numpy_data[r,c]
            if not abs(h2o_val - num_val) < 1e-06:
                success = False
                print "check unsuccessful! h2o computed {0} and numpy computed {1}".format(h2o_val,num_val)
        return success

    h2o_val = h2o_data.min()
    num_val = np.min(np_data)
    assert abs(h2o_val - num_val) < 1e-06, \
        "check unsuccessful! h2o computed {0} and numpy computed {1}. expected equal min values between h2o and " \
        "numpy".format(h2o_val,num_val)
    h2o_val = h2o_data.max()
    num_val = np.max(np_data)
    assert abs(h2o_val - num_val) < 1e-06, \
        "check unsuccessful! h2o computed {0} and numpy computed {1}. expected equal max values between h2o and " \
        "numpy".format(h2o_val,num_val)
    h2o_val = h2o_data.sum()
    num_val = np.sum(np_data)
    assert abs(h2o_val - num_val) < 1e-06, \
        "check unsuccessful! h2o computed {0} and numpy computed {1}. expected equal sum values between h2o and " \
        "numpy".format(h2o_val,num_val)
    pyunit_utils.np_comparison_check(h2o_data.var(), np.cov(np_data, rowvar=0, ddof=1), 10), \
        "expected equal var values between h2o and numpy"



if __name__ == "__main__":
    pyunit_utils.standalone_test(expr_reducers)
else:
    expr_reducers()<|MERGE_RESOLUTION|>--- conflicted
+++ resolved
@@ -9,13 +9,11 @@
 import random
 
 def expr_reducers():
+    
+    
 
     data = [[random.uniform(-10000,10000) for r in range(10)] for c in range(10)]
-<<<<<<< HEAD
-    h2o_data_1 = h2o.H2OFrame.fromPython(data)
-=======
     h2o_data_1 = h2o.H2OFrame(python_obj=zip(*data))
->>>>>>> 7e9457a9
     np_data = np.array(data)
     row, col = h2o_data_1.dim
     h2o_data = h2o_data_1 + 2

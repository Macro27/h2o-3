<<<<<<< HEAD
# # -*- coding: utf-8 -*-
# # import numpy    no numpy cuz windoz
# import collections, csv, itertools, os, re, tempfile, uuid, copy, urllib
# import h2o
# from connection import H2OConnection
# from expr import Expr
#
#
# class H2OFrame:
#
#   def __init__(self, python_obj=None, local_fname=None, remote_fname=None, vecs=None, text_key=None):
#     """
#     Create a new H2OFrame object by passing a file path or a list of H2OVecs.
#
#     If `remote_fname` is not None, then a REST call will be made to import the
#     data specified at the location `remote_fname`.  This path is relative to the
#     H2O cluster, NOT the local Python process
#
#     If `local_fname` is not None, then the data is not imported into the H2O cluster
#     at the time of object creation.
#
#     If `python_obj` is not None, then an attempt to upload the python object to H2O
#     will be made. A valid python object has type `list`, or `dict`.
#
#     For more information on the structure of the input for the various native python
#     data types ("native" meaning non-H2O), please see the general documentation for
#     this object.
#
#     :param python_obj: A "native" python object - list, dict, tuple.
#     :param local_fname: A local path to a data source. Data is python-process-local.
#     :param remote_fname: A remote path to a data source. Data is cluster-local.
#     :param vecs: A list of H2OVec objects.
#     :param text_key: A raw key resulting from an upload_file.
#     :return: An instance of an H2OFrame object.
#     """
#     self.local_fname = local_fname
#     self.remote_fname = remote_fname
#     self._vecs = None
#     self._id = ""
#
#     if python_obj is not None:  # avoids the truth value of an array is ambiguous err
#       self._upload_python_object(python_obj)
#       return
#
#     # Import the data into H2O cluster
#     if remote_fname:
#       rawkey = h2o.import_file(remote_fname)
#       setup = h2o.parse_setup(rawkey)
#       parse = h2o.parse(setup, H2OFrame.py_tmp_key())  # create a new key
#       veckeys = parse['vec_ids']
#       rows = parse['rows']
#       cols = parse['column_names'] if parse["column_names"] else ["C" + str(x) for x in range(1,len(veckeys)+1)]
#       self._vecs = H2OVec.new_vecs(zip(cols, veckeys), rows)
#       thousands_sep = h2o.H2ODisplay.THOUSANDS
#       if isinstance(remote_fname, str):
#         print "Imported ", remote_fname, ". Parsed {} rows and {} cols".format(thousands_sep.format(rows), thousands_sep.format(len(cols)))
#       else:
#         h2o.H2ODisplay([["File"+str(i+1),f] for i,f in enumerate(remote_fname)],None, "Parsed {} rows and {} cols".format(thousands_sep.format(rows), thousands_sep.format(len(cols))))
#
#     # Read data locally into python process
#     elif local_fname:
#       with open(local_fname, 'rb') as csvfile:
#         self._vecs = []
#         for name in csvfile.readline().split(','):
#           self._vecs.append(H2OVec(name.rstrip(), Expr([])))
#         for row in csv.reader(csvfile):
#           for i, data in enumerate(row):
#             self._vecs[i].append(data)
#       print "Imported", local_fname, "into local python process"
#
#     # Construct from an array of Vecs already passed in
#     elif vecs:
#       vlen = len(vecs[0])
#       for v in vecs:
#         if not isinstance(v, H2OVec):
#           raise ValueError("Not a list of Vecs")
#         if len(v) != vlen:
#           raise ValueError("Vecs not the same size: " + str(vlen) + " != " + str(len(v)))
#       self._vecs = vecs
#
#     elif text_key:
#       self._handle_text_key(text_key, None)
#
#     else:
#       raise ValueError("Frame made from CSV file or an array of Vecs only")
#
#   def _upload_python_object(self, python_obj):
#     """
#     Properly handle native python data types. For a discussion of the rules and
#     permissible data types please refer to the main documentation for H2OFrame.
#
#     :param python_obj: A tuple, list, dict, collections.OrderedDict
#     :return: None
#     """
#     # [] and () cases -- folded together since H2OFrame is mutable
#     if isinstance(python_obj, (list, tuple)):
#       header, data_to_write = H2OFrame._handle_python_lists(python_obj)
#
#     # {} and collections.OrderedDict cases
#     elif isinstance(python_obj, (dict, collections.OrderedDict)):
#       header, data_to_write = H2OFrame._handle_python_dicts(python_obj)
#
#     # handle a numpy.ndarray
#     # elif isinstance(python_obj, numpy.ndarray):
#     #
#     #     header, data_to_write = H2OFrame._handle_numpy_array(python_obj)
#     else:
#       raise ValueError("`python_obj` must be a tuple, list, dict, collections.OrderedDict. Got: " + str(type(python_obj)))
#
#     if header is None or data_to_write is None:
#       raise ValueError("No data to write")
#
#     #
#     ## write python data to file and upload
#     #
#
#     # create a temporary file that will be written to
#     tmp_handle,tmp_path = tempfile.mkstemp(suffix=".csv")
#     tmp_file = os.fdopen(tmp_handle,'wb')
#     # create a new csv writer object thingy
#     csv_writer = csv.DictWriter(tmp_file, fieldnames=header, restval=None, dialect="excel", extrasaction="ignore", delimiter=",")
#     csv_writer.writeheader()            # write the header
#     csv_writer.writerows(data_to_write) # write the data
#     tmp_file.close()                    # close the streams
#     self._upload_raw_data(tmp_path, header) # actually upload the data to H2O
#     os.remove(tmp_path)                     # delete the tmp file
#
#   def _handle_text_key(self, text_key, column_names):
#     """
#     Handle result of upload_file
#     :param test_key: A key pointing to raw text to be parsed
#     :return: Part of the H2OFrame constructor.
#     """
#     # perform the parse setup
#     setup = h2o.parse_setup(text_key)
#     # blocking parse, first line is always a header (since "we" wrote the data out)
#     parse = h2o.parse(setup, H2OFrame.py_tmp_key(), first_line_is_header=1)
#     # a hack to get the column names correct since "parse" does not provide them
#     cols = parse['column_names'] if parse["column_names"] else ["C" + str(x) for x in range(1,len(parse['vec_ids'])+1)]
#     # set the rows
#     rows = parse['rows']
#     # set the vector keys
#     veckeys = parse['vec_ids']
#     # create a new vec[] array
#     self._vecs = H2OVec.new_vecs(zip(cols, veckeys), rows)
#     # print some information on the *uploaded* data
#     print "Uploaded", text_key, "into cluster with", rows, "rows and", len(cols), "cols"
#
#   def _upload_raw_data(self, tmp_file_path, column_names):
#     # file upload info is the normalized path to a local file
#     fui = {"file": os.path.abspath(tmp_file_path)}
#     # create a random name for the data
#     dest_key = H2OFrame.py_tmp_key()
#     # do the POST -- blocking, and "fast" (does not real data upload)
#     H2OConnection.post_json("PostFile", fui, destination_frame=dest_key)
#     # actually parse the data and setup self._vecs
#     self._handle_text_key(dest_key, column_names)
#
#   def __iter__(self):
#     """
#     Allows for list comprehensions over an H2OFrame
#
#     :return: An iterator over the H2OFrame
#     """
#     if self._vecs is None or self._vecs == []:
#       raise ValueError("Frame Removed")
#     return (vec for vec in self._vecs.__iter__() if vec is not None)
#
#   def vecs(self):
#     """
#     Retrieve the array of H2OVec objects comprising this H2OFrame.
#
#     :return: The array of H2OVec objects.
#     """
#     if self._vecs is None or self._vecs == []:
#       raise ValueError("Frame Removed")
#     return self._vecs
#
#   def keys(self):
#     """
#     Retrieve the keys for each of the H2OVec objects comrpising this H2OFrame.
#
#     :return: the array of keys.
#     """
#     return [i.key() for i in self._vecs]
#
#   def col_names(self):
#     """
#     Retrieve the column names (one name per H2OVec) for this H2OFrame.
#
#     :return: A character list[] of column names.
#     """
#     if self._vecs is None or self._vecs == []:
#       raise ValueError("Frame Removed")
#     return [i._name for i in self._vecs]
#
#   def names(self):
#     """
#     Retrieve the column names (one name per H2OVec) for this H2OFrame.
#
#     :return: A character list[] of column names.
#     """
#     if self._vecs is None or self._vecs == []:
#       raise ValueError("Frame Removed")
#     return self.col_names()
#
#   def nrow(self):
#     """
#     Get the number of rows in this H2OFrame.
#
#     :return: The number of rows in this dataset.
#     """
#     if self._vecs is None or self._vecs == []:
#       raise ValueError("Frame Removed")
#     return len(self._vecs[0])
#
#   def ncol(self):
#     """
#     Get the number of columns in this H2OFrame.
#
#     :return: The number of columns in this H2OFrame.
#     """
#     if self._vecs is None or self._vecs == []:
#       raise ValueError("Frame Removed")
#     return len(self)
#
#   def filterNACols(self, frac=0.2):
#     """
#     Filter columns with prportion of NAs >= frac.
#     :param frac: Fraction of NAs in the column.
#     :return: A  list of column indices.
#     """
#     fr = self.send_frame()
#     res = h2o.rapids("(filterNACols %{} #{})".format(fr,str(frac)))
#     l = res["head"][0]
#     h2o.removeFrameShallow(fr)
#     return [int(float(i)) for i in l]
#
#   def dim(self):
#     """
#     Get the number of rows and columns in the H2OFrame.
#
#     :return: The number of rows and columns in the H2OFrame as a list [rows, cols].
#     """
#     if self._vecs is None or self._vecs == []:
#       raise ValueError("Frame Removed")
#     return [self.nrow(), self.ncol()]
#
#   # Print [col, cols...]
#   def show(self):
#     if self._vecs is None or self._vecs == []:
#       raise ValueError("Frame Removed")
#
#     else:
#       if len(self) == 1:
#         to_show = [[v] for v in self._vecs[0].show(noprint=True)]
#         h2o.H2ODisplay(to_show,self.names())
#       else:
#         vecs = [vec.show(noprint=True) for vec in self]
#         # vecs = self._vecs
#         l=1
#         if isinstance(vecs[0], float):
#           vecs.insert(0,1)
#           print "Displaying " + str(l) + " row(s):"
#           vecs = [[v] for v in vecs]
#           h2o.H2ODisplay(zip(*vecs),["Row ID"]+self.names())
#         else:
#           l = len(vecs[0])
#           vecs.insert(0, range(1, len(vecs[0])+1, 1))
#           print "Displaying " + str(l) + " row(s):"
#           h2o.H2ODisplay(zip(*vecs),["Row ID"]+self.names())
#
#   def head(self, rows=10, cols=200, **kwargs):
#     """
#     Analgous to R's `head` call on a data.frame. Display a digestible chunk of the H2OFrame starting from the beginning.
#
#     :param rows: Number of rows to display.
#     :param cols: Number of columns to display.
#     :param kwargs: Extra arguments passed from other methods.
#     :return: None
#     """
#     if self._vecs is None or self._vecs == []:
#       raise ValueError("Frame Removed")
#     nrows = min(self.nrow(), rows)
#     ncols = min(self.ncol(), cols)
#     colnames = self.names()[0:ncols]
#     fr = H2OFrame.py_tmp_key()
#     rapids_call = "(, "  # fold into a single rapids call
#     cbind = "(gput " + fr + " (cbind %FALSE '"  # false flag means no deep copy!
#     cbind += "' '".join([vec._expr.eager() for vec in self._vecs]) + "')) "
#     rapids_call += cbind
#     res = h2o.rapids(rapids_call)
#     h2o.removeFrameShallow(fr)
#     head_rows = [range(1, nrows + 1, 1)]
#     head_rows += [rows[0:nrows] for rows in res["head"][0:ncols]]
#     head = zip(*head_rows)
#     print "First", str(nrows), "rows and first", str(ncols), "columns: "
#     h2o.H2ODisplay(head,["Row ID"]+self.names())
#
#
#   def tail(self, rows=10, cols=200, **kwargs):
#     """
#     Analgous to R's `tail` call on a data.frame. Display a digestible chunk of the H2OFrame starting from the end.
#
#     :param rows: Number of rows to display.
#     :param cols: Number of columns to display.
#     :param kwargs: Extra arguments passed from other methods.
#     :return: None
#     """
#     if self._vecs is None or self._vecs == []:
#       raise ValueError("Frame Removed")
#     nrows = min(self.nrow(), rows)
#     ncols = min(self.ncol(), cols)
#     colnames = self.names()[0:ncols]
#
#     vecs = [self[c][(self.nrow()-nrows):(self.nrow())] for c in range(ncols)]
#     print "Last", str(nrows), "rows and first", str(ncols), "columns: "
#     if nrows != 1:
#       fr = H2OFrame.py_tmp_key()
#       rapids_call = "(, "  # fold into a single rapids call
#       cbind = "(gput " + fr + " (cbind %FALSE '"  # false flag means no deep copy!
#       cbind += "' '".join([vec._expr.eager() for vec in self._vecs]) + "')) "
#       rapids_call += cbind
#       res = h2o.rapids(rapids_call)
#       h2o.removeFrameShallow(fr)
#       tail_rows = [range(self.nrow()-nrows+1, self.nrow() + 1, 1)]
#       tail_rows += [rows[0:nrows] for rows in res["head"][0:ncols]]
#       tail = zip(*tail_rows)
#       h2o.H2ODisplay(tail,["Row ID"]+self.names())
#     else:
#       h2o.H2ODisplay([[self.nrow()] + [expr.eager() for expr in exprs]], ["Row ID"] + colnames)
#
#   def levels(self, col=0):
#     """
#     Get the factor levels for this frame and the specified column index.
#
#     :param col: A column index in this H2OFrame.
#     :return: a list of strings that are the factor levels for the column.
#     """
#     if self._vecs is None or self._vecs == []:
#       raise ValueError("Frame Removed")
#     if col < 0: col = 0
#     if col >= self.ncol(): col = self.ncol() - 1
#     vec = self._vecs[col]
#     res = H2OConnection.get_json("Frames/{}/columns/{}/domain".format(urllib.quote(vec._expr.eager()), "C1"))
#     return res["domain"][0]
#
#   def setNames(self,names):
#     """
#     Change the column names to `names`.
#
#     :param names: A list of strings equal to the number of columns in the H2OFrame.
#     :return: None. Rename the column names in this H2OFrame.
#     """
#     if self._vecs is None or self._vecs == []:
#       raise ValueError("Frame Removed")
#     if not names or not isinstance(names,list):
#       raise ValueError("names parameter must be a list of strings")
#     if len(names) != self.ncol():
#       raise ValueError("names parameter must be a list of ncol names")
#     for s in names:
#       if not isinstance(s,str):
#         raise ValueError("all names in names parameter must be strings")
#     for name, vec in zip(names,self._vecs):
#       vec._name = name
#
#   def describe(self):
#     """
#     Generate an in-depth description of this H2OFrame.
#
#     The description is a tabular print of the type, min, max, sigma, number of zeros,
#     and number of missing elements for each H2OVec in this H2OFrame.
#
#     :return: None (print to stdout)
#     """
#     if self._vecs is None or self._vecs == []:
#       raise ValueError("Frame Removed")
#     thousands_sep = h2o.H2ODisplay.THOUSANDS
#     print "Rows:", thousands_sep.format(len(self._vecs[0])), "Cols:", thousands_sep.format(len(self))
#     headers = [vec._name for vec in self._vecs]
#     table = [
#       self._row('type', None),
#       self._row('mins', 0),
#       self._row('mean', None),
#       self._row('maxs', 0),
#       self._row('sigma', None),
#       self._row('zero_count', None),
#       self._row('missing_count', None)
#     ]
#     chunk_summary_tmp_key = H2OFrame.send_frame(self)
#     chunk_dist_sum = h2o.frame(chunk_summary_tmp_key)["frames"][0]
#     dist_summary = chunk_dist_sum["distribution_summary"]
#     chunk_summary = chunk_dist_sum["chunk_summary"]
#     h2o.removeFrameShallow(chunk_summary_tmp_key)
#     chunk_summary.show()
#     dist_summary.show()
#     h2o.H2ODisplay(table, [""] + headers, "Column-by-Column Summary")
#
#   # def __repr__(self):
#   #   if self._vecs is None or self._vecs == []:
#   #     raise ValueError("Frame Removed")
#   #   self.show()
#   #   return ""
#
#   # Find a named H2OVec and return it.  Error is name is missing
#   def _find(self,name):
#     return self._vecs[self._find_idx(name)];
#
#   # Find a named H2OVec and return the zero-based index for it.  Error is name is missing
#   def _find_idx(self,name):
#     for i,v in enumerate(self._vecs):
#       if name == v._name:
#         return i
#     raise ValueError("Name " + name + " not in Frame")
#
#   # Column selection via integer, string (name) returns a Vec
#   # Column selection via slice returns a subset Frame
#   # Multi-dimensional slicing via 2-tuple
#   def __getitem__(self, i):
#     """
#     Column selection via integer, string(name)
#     Column selection via slice returns a subset of the H2OFrame
#
#     :param i: An int, str, slice, H2OVec, or list/tuple
#     :return: An H2OVec, an H2OFrame, or scalar depending on the input slice.
#     """
#     if self._vecs is None or self._vecs == []:
#       raise ValueError("Frame Removed")
#     if isinstance(i, int):   return self._vecs[i]
#     if isinstance(i, str):   return self._find(i)
#     # Slice; return a Frame not a Vec
#     if isinstance(i, slice): return H2OFrame(vecs=self._vecs[i])
#     # Row selection from a boolean Vec
#     if isinstance(i, H2OVec):
#       self._len_check(i)
#       return H2OFrame(vecs=[x.row_select(i) for x in self._vecs])
#
#     # have a list/tuple of numbers or strings
#     if isinstance(i, list) or (isinstance(i, tuple) and len(i) != 2):
#       vecs = []
#       for it in i:
#         if isinstance(it, int):    vecs.append(self._vecs[it])
#         elif isinstance(it, str):  vecs.append(self._find(it))
#         else:                      raise NotImplementedError
#       return H2OFrame(vecs=vecs)
#
#     # multi-dimensional slicing via 2-tuple
#     if isinstance(i, tuple) and len(i)==2:
#       res = self[i[1]] # Slice by columns eagerly
#       # Now slice by rows
#       if isinstance(res,H2OFrame):
#         if   isinstance(i[0], slice): return H2OFrame(vecs      =[vec[i[0]] for vec in res._vecs])
#         elif isinstance(i[0], int)  : return H2OFrame(python_obj=[vec[i[0]] for vec in res._vecs])
#         else:                         raise NotImplementedError
#       if isinstance(res,H2OVec): return res[i[0]]
#       raise NotImplementedError
#
#     raise NotImplementedError("Slicing by unknown type: "+str(type(i)))
#
#   def __setitem__(self, b, c):
#     """
#     Replace a column in an H2OFrame.
#
#     :param b: A 0-based index or a column name.
#     :param c: The vector that 'b' is replaced with.
#     :return: Returns this H2OFrame.
#     """
#     if self._vecs is None or self._vecs == []:
#       raise ValueError("Frame Removed")
#     #  b is a named column, fish out the H2OVec and its index
#     ncols = len(self._vecs)
#     if isinstance(b, str):
#       for i in xrange(ncols):
#         if b == self._vecs[i]._name:
#           break
#       else:
#         i = ncols               # Not found, so append at end
#     # b is a 0-based column index
#     elif isinstance(b, int):
#       if b < 0 or b > self.__len__():
#         raise ValueError("Index out of range: 0 <= " + b + " < " + self.__len__())
#       i = b
#       b = self._vecs[i]._name
#     else:  raise NotImplementedError
#     self._len_check(c)
#     # R-like behavior: the column name remains the same, even if replacing via index
#     c._name = b
#     if i >= ncols: self._vecs.append(c)
#     else:          self._vecs[i] = c
#
#   # Modifies the collection in-place to remove a named item
#   def __delitem__(self, i):
#     """
#     Remove a vec specified at the index i.
#
#     :param i: The index of the vec to delete.
#     :return: The Vec to be deleted.
#     """
#     if self._vecs is None or self._vecs == []:
#       raise ValueError("Frame Removed")
#     if isinstance(i, str):
#       return self._vecs.pop(self._find_idx(i))
#     raise NotImplementedError
#
#   # Makes a new collection
#   def drop(self, i):
#     """
#     Column selection via integer, string(name) returns a Vec
#     Column selection via slice returns a subset Frame
#
#     :param i: Column to select
#     :return: Returns an H2OVec or H2OFrame.
#     """
#     if self._vecs is None or self._vecs == []:
#       raise ValueError("Frame Removed")
#     # i is a named column
#     if isinstance(i, str):
#       for v in self._vecs:
#         if i == v._name:
#           return H2OFrame(vecs=[v for v in self._vecs if i != v._name])
#       raise ValueError("Name " + i + " not in Frame")
#     # i is a 0-based column
#     elif isinstance(i, int):
#       if i < 0 or i >= self.__len__():
#         raise ValueError("Index out of range: 0 <= " + str(i) + " < " + str(self.__len__()))
#       return H2OFrame(vecs=[v for v in self._vecs if v._name != self._vecs[i]._name])
#     raise NotImplementedError
#
#   def __len__(self):
#     """
#     :return: Number of columns in this H2OFrame
#     """
#     if self._vecs is None or self._vecs == []:
#       raise ValueError("Frame Removed")
#     return len(self._vecs)
#
#   def logical_negation(self):
#     return H2OFrame(vecs=[H2OVec(x._name, Expr("not", x)) for x in self._vecs])
#
#   def _simple_frames_bin_op(self, data, op):
#     if len(self) == 0: return self
#     if self._vecs is None or self._vecs == []:  raise ValueError("Frame Removed")
#     self._len_check(data)
#     if isinstance(data,  H2OFrame):
#       return H2OFrame(vecs=[H2OVec(x._name, Expr(op, x._len_check( y  ),  y  )) for x, y in zip(self._vecs, data._vecs)])
#     if isinstance(data,  H2OVec):
#       return H2OFrame(vecs=[H2OVec(x._name, Expr(op, x._len_check(data), data)) for x    in     self._vecs          ])
#     if isinstance(data, (int,float,str)):
#       return H2OFrame(vecs=[H2OVec(x._name, Expr(op, x,            Expr(data))) for x    in     self._vecs          ])
#     raise NotImplementedError
#
#   def _simple_frames_bin_rop(self, data, op):
#     if len(self) == 0: return self
#     if self._vecs is None or self._vecs == []:  raise ValueError("Frame Removed")
#     self._len_check(data)
#     if isinstance(data,  H2OFrame):
#       return H2OFrame(vecs=[H2OVec(x._name, Expr(op,  y  , x._len_check( y  ))) for x, y in zip(self._vecs, data._vecs)])
#     if isinstance(data,  H2OVec):
#       return H2OFrame(vecs=[H2OVec(x._name, Expr(op, data, x._len_check(data))) for x    in     self._vecs          ])
#     if isinstance(data, (int,float,str)):
#       return H2OFrame(vecs=[H2OVec(x._name, Expr(op, Expr(data),x,length=len(x))) for x  in     self._vecs          ])
#     raise NotImplementedError
#
#   # ops
#   def __add__(self, i): return self._simple_frames_bin_op(i, "+")
#   def __mod__(self, i): return self._simple_frames_bin_op(i, "mod")
#   def __and__(self, i): return self._simple_frames_bin_op(i, "&")
#   def __gt__ (self, i): return self._simple_frames_bin_op(i, "g")
#   def __sub__(self, i): return self._simple_frames_bin_op(i,"-" )
#   def __or__ (self, i): return self._simple_frames_bin_op(i,"|" )
#   def __div__(self, i): return self._simple_frames_bin_op(i,"/" )
#   def __mul__(self, i): return self._simple_frames_bin_op(i,"*" )
#   def __eq__ (self, i): return self._simple_frames_bin_op(i,"n")
#   def __ne__ (self, i): return self._simple_frames_bin_op(i,"N")
#   def __pow__(self, i): return self._simple_frames_bin_op(i,"^" )
#   def __ge__ (self, i): return self._simple_frames_bin_op(i,"G")
#   def __le__ (self, i): return self._simple_frames_bin_op(i,"L")
#   def __lt__ (self, i): return self._simple_frames_bin_op(i,"l" )
#
#   # rops
#   def __rmod__(self, i): return self._simple_frames_bin_rop(i,"mod")
#   def __radd__(self, i): return self.__add__(i)
#   def __rsub__(self, i): return self._simple_frames_bin_rop(i,"-")
#   def __rand__(self, i): return self.__and__(i)
#   def __ror__ (self, i): return self.__or__ (i)
#   def __rdiv__(self, i): return self._simple_frames_bin_rop(i,"/")
#   def __rmul__(self, i): return self.__mul__(i)
#   def __rpow__(self, i): return self._simple_frames_bin_rop(i,"^")
#
#   # unops
#   def __abs__ (self): return h2o.abs(self)
#
#   @staticmethod
#   def py_tmp_key():
#     """
#     :return: a unique h2o key obvious from python
#     """
#     return unicode("py" + str(uuid.uuid4()))
#
#   # Send over a frame description to H2O
#   def send_frame(self):
#     """
#     Send a frame description to H2O, returns a key.
#
#     :return: A key
#     """
#     if self._vecs is None or self._vecs == []:
#       raise ValueError("Frame Removed")
#     # Send over the frame
#     fr = H2OFrame.py_tmp_key()
#     rapids_call = "(, "  # fold into a single rapids call
#     cbind = "(gput " + fr + " (cbind %FALSE '"  # false flag means no deep copy!
#     cbind += "' '".join([vec._expr.eager() for vec in self._vecs]) + "')) "
#     rapids_call += cbind
#     # h2o.rapids(cbind)
#     # And frame columns
#     colnames = "(colnames= %" + fr + " (: #0 #" + str(len(self) - 1) + ") "
#     cnames = "(slist \"" + '" "'.join([vec._name for vec in self._vecs]) +"\")"
#     colnames += cnames
#     rapids_call += colnames
#     h2o.rapids(rapids_call)
#     return fr
#
#   def _row(self, field, idx):
#     l = [field]
#     for vec in self._vecs:
#       tmp = vec.summary()[field]
#       l.append(tmp[idx] if idx is not None and tmp is not None else tmp)
#     return l
#
#   # private static methods
#   @staticmethod
#   def _gen_header(cols):
#     return ["C" + str(c) for c in range(1, cols + 1, 1)]
#
#   @staticmethod
#   def _check_lists_of_lists(python_obj):
#     # all items in the list must be a list too
#     lol_all = all(isinstance(l, (tuple, list)) for l in python_obj)
#     # All items in the list must be a list!
#     if not lol_all:
#       raise ValueError("`python_obj` is a mixture of nested lists and other types.")
#
#     # in fact, we must have a list of flat lists!
#     for l in python_obj:
#       if any(isinstance(ll, (tuple, list)) for ll in l):
#         raise ValueError("`python_obj` is not a list of flat lists!")
#
#   @staticmethod
#   def _handle_python_lists(python_obj):
#     cols = len(python_obj)  # cols will be len(python_obj) if not a list of lists
#     # do we have a list of lists: [[...], ..., [...]] ?
#     lol = H2OFrame._is_list_of_lists(python_obj)
#     if lol:
#       # must be a list of flat lists, raise ValueError if not
#       H2OFrame._check_lists_of_lists(python_obj)
#       # have list of lists, each list is a row
#       # length of the longest list is the number of columns
#       cols = max([len(l) for l in python_obj])
#
#     # create the header
#     header = H2OFrame._gen_header(cols)
#     # shape up the data for csv.DictWriter
#     data_to_write = [dict(zip(header, row)) for row in python_obj] if lol else [dict(zip(header, python_obj))]
#     return header, data_to_write
#
#   @staticmethod
#   def _is_list_of_lists(o): return any(isinstance(l, (list, tuple)) for l in o)
#
#   @staticmethod
#   def _handle_python_dicts(python_obj):
#     header = python_obj.keys()
#     # is this a valid header?
#     is_valid = all([re.match(r'^[a-zA-Z_][a-zA-Z0-9_.]*$', col) for col in header])
#     if not is_valid:
#       raise ValueError("Did not get a valid set of column names! Must match the regular expression: ^[a-zA-Z_][a-zA-Z0-9_.]*$ ")
#     # check that each value entry is a flat list/tuple
#     for k in python_obj:
#       v = python_obj[k]
#       # if value is a tuple/list, then it must be flat
#       if isinstance(v, (tuple, list)):
#         if H2OFrame._is_list_of_lists(v):
#           raise ValueError("Values in the dictionary must be flattened!")
#
#     rows = map(list, itertools.izip_longest(*python_obj.values()))
#     data_to_write = [dict(zip(header, row)) for row in rows]
#     return header, data_to_write
#
# # @staticmethod
#   # def _handle_numpy_array(python_obj):
#   #     header = H2OFrame._gen_header(python_obj.shape[1])
#   #
#   #     as_list = python_obj.tolist()
#   #     lol = H2OFrame._is_list_of_lists(as_list)
#   #     data_to_write = [dict(zip(header, row)) for row in as_list] \
#   #         if lol else [dict(zip(header, as_list))]
#   #
#   #     return header, data_to_write
#   def _len_check(self,x):
#     if len(self) == 0: return
#     return self._vecs[0]._len_check(x)
#
#   # Quantiles
#   def quantile(self, prob=None, combine_method="interpolate"):
#     """
#     Compute quantiles over a given H2OFrame.
#
#     :param prob: A list of probabilties, default is [0.01,0.1,0.25,0.333,0.5,0.667,0.75,0.9,0.99]. You may provide any sequence of any length.
#     :param combine_method: For even samples, how to combine quantiles. Should be one of ["interpolate", "average", "low", "hi"]
#     :return: an H2OFrame containing the quantiles and probabilities.
#     """
#     if self._vecs is None or self._vecs == []:
#       raise ValueError("Frame Removed")
#     if len(self) == 0: return self
#     if not prob: prob=[0.01,0.1,0.25,0.333,0.5,0.667,0.75,0.9,0.99]
#     if not isinstance(prob, list): raise ValueError("prob must be a list")
#     probs = "(dlist #"+" #".join([str(p) for p in prob])+")"
#     if combine_method not in ["interpolate","average","low","high"]:
#       raise ValueError("combine_method must be one of: [" + ",".join(["interpolate","average","low","high"])+"]")
#
#     key = self.send_frame()
#     tmp_key = H2OFrame.py_tmp_key()
#     expr = "(= !{} (quantile '{}' {} '{}'".format(tmp_key,key,probs,combine_method)
#     h2o.rapids(expr)
#     # Remove h2o temp frame after groupby
#     h2o.removeFrameShallow(key)
#     # Make backing H2OVecs for the remote h2o vecs
#     j = h2o.frame(tmp_key)
#     fr = j['frames'][0]       # Just the first (only) frame
#     rows = fr['rows']         # Row count
#     veckeys = fr['vec_ids']  # List of h2o vec keys
#     cols = fr['columns']      # List of columns
#     colnames = [col['label'] for col in cols]
#     vecs=H2OVec.new_vecs(zip(colnames, veckeys), rows) # Peel the Vecs out of the returned Frame
#     h2o.removeFrameShallow(tmp_key)
#     return H2OFrame(vecs=vecs)
#
#   # H2OFrame Mutating cbind
#   def cbind(self,data):
#     """
#     :param data: H2OFrame or H2OVec to cbind to self
#     :return: void
#     """
#     if self._vecs is None or self._vecs == []:
#       raise ValueError("Frame Removed")
#     if isinstance(data, H2OFrame):
#       num_vecs = len(data._vecs)
#       for vidx in range(num_vecs):
#         self._vecs.append(data._vecs[vidx])
#     elif isinstance(data, H2OVec):
#       self._vecs.append(data)
#     else:
#       raise ValueError("data to cbind must be H2OVec or H2OFrame")
#
#   # ddply in h2o
#   def ddply(self,cols,fun):
#     """
#     :param cols: Column names used to control grouping
#     :param fun: Function to execute on each group.  Right now limited to textual Rapids expression
#     :return: New frame with 1 row per-group, of results from 'fun'
#     """
#     if self._vecs is None or self._vecs == []:
#       raise ValueError("Frame Removed")
#     # Confirm all names present in dataset; collect column indices
#     rapids_series = "(llist #"+" #".join([str(self._find_idx(name)) for name in cols])+")"
#
#     # Eagerly eval and send the cbind'd frame over
#     key = self.send_frame()
#     tmp_key = H2OFrame.py_tmp_key()
#     expr = "(= !{} (h2o.ddply %{} {} {}))".format(tmp_key,key,rapids_series,fun)
#     h2o.rapids(expr) # ddply in h2o
#     # Remove h2o temp frame after ddply
#     h2o.removeFrameShallow(key)
#     # Make backing H2OVecs for the remote h2o vecs
#     j = h2o.frame(tmp_key) # Fetch the frame as JSON
#     fr = j['frames'][0]    # Just the first (only) frame
#     rows = fr['rows']      # Row count
#     veckeys = fr['vec_ids']# List of h2o vec keys
#     cols = fr['columns']   # List of columns
#     colnames = [col['label'] for col in cols]
#     vecs=H2OVec.new_vecs(zip(colnames, veckeys), rows) # Peel the Vecs out of the returned Frame
#     h2o.removeFrameShallow(tmp_key)
#     return H2OFrame(vecs=vecs)
#
#   def group_by(self,cols,a,order_by=None):
#     """
#     GroupBy
#     :param cols: The columns to group on.
#     :param a: A dictionary of aggregates having the following shape: \
#     {"colname":[aggregate, column, naMethod]}\
#     e.g.: {"bikes":["count", 0, "all"]}\
#
#     The naMethod is one of "all", "ignore", or "rm", which specifies how to handle
#     NAs that appear in columns that are being aggregated.
#
#     "all" - include NAs
#     "rm"  - exclude NAs
#     "ignore" - ignore NAs in aggregates, but count them (e.g. in denominators for mean, var, sd, etc.)
#     :param order_by: A list of column names or indices on which to order the results.
#     :return: The group by frame.
#     """
#     if self._vecs is None or self._vecs == []:
#       raise ValueError("Frame Removed")
#     rapids_series = "(llist #"+" #".join([str(self._find_idx(name)) for name in cols])+")"
#     aggregates = copy.deepcopy(a)
#     key = self.send_frame()
#     tmp_key = H2OFrame.py_tmp_key()
#
#     aggs = []
#
#     # transform cols in aggregates to their indices...
#     for k in aggregates:
#       if isinstance(aggregates[k][1],str):
#         aggregates[k][1] = '#'+str(self._find_idx(aggregates[k][1]))
#       else:
#         aggregates[k][1] = '#'+str(aggregates[k][1])
#       aggs+=["\"{1}\" {2} \"{3}\" \"{0}\"".format(str(k),*aggregates[k])]
#     aggs = "(agg {})".format(" ".join(aggs))
#
#     # deal with order by
#     if order_by is None: order_by="()"
#     else:
#       if isinstance(order_by, list):
#         oby = [cols.index(i) for i in order_by]
#         order_by = "(llist #"+" #".join([str(o) for o in oby])+")"
#       elif isinstance(order_by, str):
#         order_by = "#" + str(self._find_idx(order_by))
#       else:
#         order_by = "#" + str(order_by)
#
#     expr = "(= !{} (GB %{} {} {} {}))".format(tmp_key,key,rapids_series,aggs,order_by)
#     h2o.rapids(expr)  # group by
#     # Remove h2o temp frame after groupby
#     h2o.removeFrameShallow(key)
#     # Make backing H2OVecs for the remote h2o vecs
#     j = h2o.frame(tmp_key)
#     fr = j['frames'][0]       # Just the first (only) frame
#     rows = fr['rows']         # Row count
#     veckeys = fr['vec_ids']  # List of h2o vec keys
#     cols = fr['columns']      # List of columns
#     colnames = [col['label'] for col in cols]
#     vecs=H2OVec.new_vecs(zip(colnames, veckeys), rows) # Peel the Vecs out of the returned Frame
#     h2o.removeFrameShallow(tmp_key)
#     return H2OFrame(vecs=vecs)
#
#   def impute(self,column,method,combine_method,by,inplace):
#     """
#     Impute a column in this H2OFrame.
#
#     :param column: The column to impute
#     :param method: How to compute the imputation value.
#     :param combine_method: For even samples and method="median", how to combine quantiles.
#     :param by: Columns to group-by for computing imputation value per groups of columns.
#     :param inplace: Impute inplace?
#     :return: the imputed frame.
#     """
#     # sanity check columns, get the column index
#     col_id = -1
#
#     if isinstance(column, list): column = column[0]  # only take the first one ever...
#
#     if isinstance(column, (unicode,str)):
#       col_id = self._find_idx(column)
#     elif isinstance(column, int):
#       col_id = column
#     elif isinstance(column, H2OVec):
#       try:
#         col_id = [a._name==v._name for a in self].index(True)
#       except:
#         raise ValueError("No column found to impute.")
#
#   # setup the defaults, "mean" for numeric, "mode" for enum
#     if isinstance(method, list) and len(method) > 1:
#       if self[col_id].isfactor(): method="mode"
#       else:                       method="mean"
#     elif isinstance(method, list):method=method[0]
#
#     # choose "interpolate" by default for combine_method
#     if isinstance(combine_method, list) and len(combine_method) > 1: combine_method="interpolate"
#     if combine_method == "lo":                                       combine_method = "low"
#     if combine_method == "hi":                                       combine_method = "high"
#
#     # sanity check method
#     if method=="median":
#       # no by and median!
#       if by is not None:
#         raise ValueError("Unimplemented: No `by` and `median`. Please select a different method (e.g. `mean`).")
#
#     # method cannot be median or mean for factor columns
#     if self[col_id].isfactor() and method not in ["ffill", "bfill", "mode"]:
#       raise ValueError("Column is categorical, method must not be mean or median.")
#
#
#     # setup the group by columns
#     gb_cols = "()"
#     if by is not None:
#       if not isinstance(by, list):          by = [by]  # just make it into a list...
#       if isinstance(by[0], (unicode,str)):  by = [self._find_idx(name) for name in by]
#       elif isinstance(by[0], int):          by = by
#       elif isinstance(by[0], H2OVec):       by = [[a._name==v._name for a in self].index(True) for v in by]  # nested list comp. WOWZA
#       else:                                 raise ValueError("`by` is not a supported type")
#
#     if by is not None:                      gb_cols = "(llist #"+" #".join([str(b) for b in by])+")"
#
#     key = self.send_frame()
#     tmp_key = H2OFrame.py_tmp_key()
#
#     if inplace:
#       # frame, column, method, combine_method, gb_cols, inplace
#       expr = "(h2o.impute %{} #{} \"{}\" \"{}\" {} %TRUE".format(key, col_id, method, combine_method, gb_cols)
#       h2o.rapids(expr)  # exec the thing
#       h2o.removeFrameShallow(key)  # "soft" delete of the frame key, keeps vecs live
#       return self
#     else:
#       expr = "(= !{} (h2o.impute %{} #{} \"{}\" \"{}\" {} %FALSE))".format(tmp_key,key,col_id,method,combine_method,gb_cols)
#       h2o.rapids(expr)  # exec the thing
#       h2o.removeFrameShallow(key)
#       # Make backing H2OVecs for the remote h2o vecs
#       j = h2o.frame(tmp_key)
#       fr = j['frames'][0]       # Just the first (only) frame
#       rows = fr['rows']         # Row count
#       veckeys = fr['vec_ids']   # List of h2o vec keys
#       cols = fr['columns']      # List of columns
#       colnames = [col['label'] for col in cols]
#       vecs = H2OVec.new_vecs(zip(colnames, veckeys), rows) # Peel the Vecs out of the returned Frame
#       h2o.removeFrameShallow(tmp_key) # soft delete the new Frame, keep the imputed Vecs alive
#       return H2OFrame(vecs=vecs)
#
#   def merge(self, other, allLeft=False, allRite=False):
#     """
#     Merge two datasets based on common column names
#
#     :param other: Other dataset to merge.  Must have at least one column in common with self, and all columns in common are used as the merge key.  If you want to use only a subset of the columns in common, rename the other columns so the columns are unique in the merged result.
#     :param allLeft: If true, include all rows from the left/self frame
#     :param allRite: If true, include all rows from the right/other frame
#     :return: Original self frame enhanced with merged columns and rows
#     """
#     if self._vecs is None or self._vecs == []:
#       raise ValueError("Frame Removed")
#     for v0 in self._vecs:
#       for v1 in other._vecs:
#         if v0._name==v1._name: break
#       if v0._name==v1._name: break
#     else:
#       raise ValueError("frames must have some columns in common to merge on")
#     # Eagerly eval and send the cbind'd frame over
#     lkey = self .send_frame()
#     rkey = other.send_frame()
#     tmp_key = H2OFrame.py_tmp_key()
#     expr = "(= !{} (merge %{} %{} %{} %{}))".format(tmp_key,lkey,rkey,
#                                                     "TRUE" if allLeft else "FALSE",
#                                                     "TRUE" if allRite else "FALSE")
#     # Remove h2o temp frame after merge
#     expr2 = "(, "+expr+" (del %"+lkey+" #0) (del %"+rkey+" #0) )"
#
#     h2o.rapids(expr2)       # merge in h2o
#     # Make backing H2OVecs for the remote h2o vecs
#     j = h2o.frame(tmp_key)  # Fetch the frame as JSON
#     fr = j['frames'][0]     # Just the first (only) frame
#     rows = fr['rows']       # Row count
#     veckeys = fr['vec_ids']# List of h2o vec keys
#     cols = fr['columns']    # List of columns
#     colnames = [col['label'] for col in cols]
#     vecs=H2OVec.new_vecs(zip(colnames, veckeys), rows) # Peel the Vecs out of the returned Frame
#     h2o.removeFrameShallow(tmp_key)
#     return H2OFrame(vecs=vecs)
#
#   # generic reducers (min, max, sum, var)
#   def min(self):
#     """
#     :return: The minimum value of all frame entries
#     """
#     return min([vec.min() for vec in self._vecs])
#
#   def max(self):
#     """
#     :return: The maximum value of all frame entries
#     """
#     return max([vec.max() for vec in self._vecs])
#
#   def sum(self):
#     """
#     :return: The sum of all frame entries
#     """
#     return sum([vec.sum() for vec in self._vecs])
#
#   def var(self):
#     """
#     :return: The covariance matrix of the columns in this H2OFrame.
#     """
#     if self._vecs is None or self._vecs == []:
#       raise ValueError("Frame Removed")
#     key = self.send_frame()
#     tmp_key = H2OFrame.py_tmp_key()
#     expr = "(= !{} (var %{} () %FALSE \"everything\"))".format(tmp_key,key)
#     h2o.rapids(expr)
#     # Remove h2o temp frame after var
#     h2o.removeFrameShallow(key)
#     j = h2o.frame(tmp_key)
#     fr = j['frames'][0]
#     rows = fr['rows']
#     veckeys = fr['vec_ids']
#     cols = fr['columns']
#     colnames = [col['label'] for col in cols]
#     vecs=H2OVec.new_vecs(zip(colnames, veckeys), rows) # Peel the Vecs out of the returned Frame
#     h2o.removeFrameShallow(tmp_key)
#     return H2OFrame(vecs=vecs)
#
# class H2OVec:
#   """
#   A single column of data that is uniformly typed and possibly lazily computed.
#   """
#
#   def __init__(self, name, expr):
#     """
#     Create a new instance of an H2OVec object
#     :param name: The name of the column corresponding to this H2OVec.
#     :param expr: The lazy expression representing this H2OVec
#     :return: A new H2OVec
#     """
#     assert isinstance(name, str)
#     assert isinstance(expr, Expr)
#     self._name = name  # String
#     self._expr = expr  # Always an expr
#     expr._name = name  # Pass name along to expr
#
#   @staticmethod
#   def new_vecs(vecs=None, rows=-1):
#     if not vecs:  return vecs
#     return [H2OVec(str(col), Expr(op=veckey['name'], length=rows))  for idx, (col, veckey) in enumerate(vecs)]
#
#   def name(self):
#     """
#     :return: Return the column name for this H2OVec
#     """
#     return self._name
#
#   def key(self):
#     """
#     :return: Return the H2O Key for this Vec.
#     """
#     return self._expr._data if isinstance(self._expr._data, (unicode, str)) else ""
#
#   def setName(self,name):
#     """
#     Set the column name for this column.
#
#     :param name: The new name for this column.
#     :return: None
#     """
#     if name and isinstance(name,str):
#       self._name = name
#     else:
#         raise ValueError("name parameter must be a string")
#
#   def get_expr(self):
#     """
#     Helper method to obtain the expr object in self. Can also get it directly  @ ._expr.
#
#     :return: the _expr member of this H2OVec
#     """
#     return self._expr
#
#   def append(self, data):
#     """
#     Append a value during CSV read, convert to float.
#
#     :param data: An element being appended to the end of this H2OVec
#     :return: void
#     """
#     __x__ = data
#     try:
#       __x__ = float(data)
#     except ValueError:
#       pass
#     self._expr.data().append(__x__)
#     self._expr.set_len(self._expr.get_len() + 1)
#
#   # H2OVec non-mutating cbind
#   def cbind(self,data):
#     """
#     :param data: H2OFrame or H2OVec
#     :return: new H2OFrame with data cbinded to the end
#     """
#     # Check data type
#     vecs = []
#     if isinstance(data,H2OFrame):
#       vecs.append(self)
#       [vecs.append(vec) for vec in data._vecs]
#     elif isinstance(data,H2OVec):
#       vecs = [self, data]
#     else:
#       raise ValueError("data parameter must be H2OVec or H2OFrame")
#     names = [vec.name() for vec in vecs]
#
#     fr = H2OFrame.py_tmp_key()
#     cbind = "(= !" + fr + " (cbind %FALSE %"
#     cbind += " %".join([vec._expr.eager() for vec in vecs]) + "))"
#     h2o.rapids(cbind)
#
#     j = h2o.frame(fr)
#     fr = j['frames'][0]
#     rows = fr['rows']
#     veckeys = fr['vec_ids']
#     cols = fr['columns']
#     colnames = [col['label'] for col in cols]
#     result = H2OFrame(vecs=H2OVec.new_vecs(zip(colnames, veckeys), rows))
#     result.setNames(names)
#     return result
#
#   def show(self, noprint=False):
#     """
#     Pretty print this H2OVec, or return values up to an iterator on an enclosing Frame
#
#     :param noprint: A boolean stating whether to print or to return data.
#     :return: If noprint is False, then self._expr is returned.
#     """
#     if noprint:
#       return self._expr.show(noprint=True)
#     else:
#       to_show = [[v] for v in self._expr.show(noprint=True)]
#       nrows = min(11, len(to_show) + 1) - 1
#       for i in range(1, min(11, len(to_show) + 1), 1):
#         to_show[i - 1].insert(0, i)
#       header = self._name + " (first " + str(nrows) + " row(s))"
#       header=["Row ID", header]
#       h2o.H2ODisplay(to_show, header)
#
#   # def __repr__(self):
#   #   self.show()
#   #   return ""
#
#   def summary(self):
#     """
#     Compute the rollup data summary (min, max, mean, etc.)
#
#     :return: the summary from this Expr object
#     """
#     return self._expr.summary()
#
#   def __getitem__(self, i):
#     """
#     Basic index/sliced lookup
#
#     :param i: An Expr or an H2OVec
#     :return: A new Expr object corresponding to the input query
#     """
#     if isinstance(i, H2OVec): return self.row_select(i)
#     if isinstance(i, int):  return Expr("[", self, Expr(i), length=1).eager() # Single row select, makes a scalar
#     if isinstance(i, slice):
#       e = Expr(i)
#       return H2OVec(self._name,Expr("[", self, e, length=len(e)))
#     raise ValueError("Row selection from a Vec is limited to 1 row, or a boolean Vec")
#
#   # Boolean column select lookup.  Eager, to compute the result length
#   def row_select(self, vec):
#     """
#     Boolean column select lookup
#
#     :param vec: An H2OVec.
#     :return: A new H2OVec.
#     """
#     e = Expr("[", self, vec)
#     r = e.eager()
#     if isinstance(r, (float,int)):
#       e.set_len(1)
#     else:
#       j = h2o.frame(r)
#       e.set_len(j['frames'][0]['rows'])
#     return H2OVec(self._name, e)
#
#   def __setitem__(self, b, c):
#     """
#     Update-in-place of a Vec.
#     This interface currently only supports whole vector replacement.
#
#     If `c` has length 1, then it's assumed that `c` represents a constant vector
#     of its current value.
#
#     :param b: An H2OVec for selecting rows to update in-place.
#     :param c: The "new" values that will write over the values stipulated by `b`.
#     :return: void
#     """
#     self._len_check(c)
#     # row-wise assignment
#     if isinstance(b, H2OVec):
#       # whole vec replacement
#       self._len_check(b)
#       # lazy update in-place of the whole vec
#       self._expr = Expr("=", Expr("[", self._expr, b), None if c is None else Expr(c))
#     else:
#       raise NotImplementedError("Only vector replacement is currently supported.")
#
#   # Simple boolean operators, which auto-expand a right scalar argument
#   def _simple_vec_bin_op( self, i, op):
#     if isinstance(i, H2OFrame    ):  return i._simple_frames_bin_op(H2OFrame(vecs=[self]),op)
#     if isinstance(i, H2OVec      ):  return H2OVec(self._name, Expr(op, self._len_check(i), i))
#     if isinstance(i, (int, float)):  return H2OVec(self._name, Expr(op, self, Expr(i)))
#     if isinstance(i, Expr)        :  return H2OVec(self._name, Expr(op, self, i))
#     if isinstance(i, str)         :  return H2OVec(self._name, Expr(op, self, Expr(None,i)))
#     if op == "n" and i is None    :  return H2OVec(self._name, Expr("is.na", self._expr, None))
#     raise NotImplementedError
#
#   def _simple_vec_bin_rop(self, i, op):
#     if isinstance(i, (int, float)):  return H2OVec(self._name, Expr(op, Expr(i), self, length=len(self)))
#     if isinstance(i, Expr)        :  return H2OVec(self._name, Expr(op, i, self, length=len(self)))
#     raise NotImplementedError
#
#   def logical_negation(self):  return H2OVec(self._name, Expr("not", self))
#
#   def __mod__(self, i):  return self._simple_vec_bin_op(i, "mod")
#   def __add__(self, i):  return self._simple_vec_bin_op(i,"+" )
#   def __sub__(self, i):  return self._simple_vec_bin_op(i,"-" )
#   def __and__(self, i):  return self._simple_vec_bin_op(i,"&" )
#   def __or__ (self, i):  return self._simple_vec_bin_op(i,"|" )
#   def __div__(self, i):  return self._simple_vec_bin_op(i,"/" )
#   def __mul__(self, i):  return self._simple_vec_bin_op(i,"*" )
#   def __eq__ (self, i):  return self._simple_vec_bin_op(i,"n")
#   def __ne__ (self, i):  return self._simple_vec_bin_op(i,"N")
#   def __pow__(self, i):  return self._simple_vec_bin_op(i,"^" )
#   def __ge__ (self, i):  return self._simple_vec_bin_op(i,"G")
#   def __gt__ (self, i):  return self._simple_vec_bin_op(i,"g" )
#   def __le__ (self, i):  return self._simple_vec_bin_op(i,"L")
#   def __lt__ (self, i):  return self._simple_vec_bin_op(i,"l" )
#
#   def __rmod__(self, i): return self._simple_vec_bin_rop(i,"mod")
#   def __radd__(self, i): return self.__add__(i)  # commutativity
#   def __rsub__(self, i): return self._simple_vec_bin_rop(i,"-")  # not commutative
#   def __rand__(self, i): return self.__and__(i)  # commutativity (no short circuiting)
#   def __ror__ (self, i): return self.__or__ (i)
#   def __rdiv__(self, i): return self._simple_vec_bin_rop(i,"/")  # not commutative
#   def __rmul__(self, i): return self.__mul__(i)
#   def __rpow__(self, i): return self._simple_vec_bin_rop(i,"^")  # not commutative
#
#   def __abs__ (self): return h2o.abs(self)
#
#   def __len__(self):
#     """
#     :return: The length of this H2OVec
#     """
#     return len(self._expr)
#
#   def dim(self):
#     """
#     :return: The length of the H2OVec
#     """
#     return len(self), 1
#
#   def floor(self):
#     """
#     :return: A lazy Expr representing the Math.floor() of this H2OVec.
#     """
#     return H2OVec(self._name,Expr("floor", self._expr, None))
#
#   # generic reducers (min, max, sum, sd, var, mean, median)
#   def min(self):
#     """
#     :return: Min value of the H2OVec elements.
#     """
#     return Expr("min", self._expr).eager()
#
#   def max(self):
#     """
#     :return: Max value of the H2OVec elements.
#     """
#     return Expr("max", self._expr).eager()
#
#   def sum(self):
#     """
#     :return: Sum of the H2OVec elements.
#     """
#     return Expr("sum", self._expr).eager()
#
#   def sd(self):
#     """
#     :return: Standard deviation of the H2OVec elements.
#     """
#     return Expr("sd", self._expr).eager()
#
#   def var(self):
#     """
#     :return: A lazy Expr representing the variance of this H2OVec.
#     """
#     return Expr("var", self._expr).eager()
#
#   def mean(self):
#     """
#     :return: Mean of this H2OVec.
#     """
#     return Expr("mean", self._expr).eager()
#
#   def median(self):
#     """
#     :return: Median of this H2OVec.
#     """
#     return Expr("median", self._expr).eager()
#
#   def quantile(self,prob=None,combine_method="interpolate"):
#     """
#     :return: A lazy Expr representing the quantiles of this H2OVec.
#     """
#     if not prob: prob=[0.01,0.1,0.25,0.333,0.5,0.667,0.75,0.9,0.99]
#     return H2OFrame(vecs=[self]).quantile(prob,combine_method)
#
#   def asfactor(self):
#     """
#     :return: A lazy Expr representing this vec converted to a factor
#     """
#     return H2OVec(self._name, Expr("as.factor", self._expr, None))
#
#   def isfactor(self):
#     """
#     :return: A lazy Expr representing the truth of whether or not this vec is a factor.
#     """
#     return Expr("is.factor", self._expr, None, length=1).eager()
#
#   def isna(self):
#     """
#     :return: Returns a new boolean H2OVec.
#     """
#     return H2OVec("", Expr("is.na", self._expr, None))
#
#   def month(self):
#     """
#     :return: Returns a new month column from a msec-since-Epoch column
#     """
#     return H2OVec(self._name, Expr("month", self._expr, None))
#
#   def dayOfWeek(self):
#     """
#     :return: Returns a new Day-of-Week column from a msec-since-Epoch column
#     """
#     return H2OVec(self._name, Expr("dayOfWeek", self._expr, None))
#
#   def runif(self, seed=None):
#     """
#     :param seed: A random seed. If None, then one will be generated.
#     :return: A new H2OVec filled with doubles sampled uniformly from [0,1).
#     """
#     if not seed:
#       import random
#       seed = random.randint(123456789, 999999999)  # generate a seed
#     return H2OVec("", Expr("h2o.runif", self._expr, Expr(seed)))
#
#   # Error if lengths are not compatible.  Return self for flow-coding
#   def _len_check(self,x):
#     if not x: return self
#     if isinstance(x,H2OFrame): x = x._vecs[0]
#     if isinstance(x,Expr): raise ValueError("Mixing Vec and Expr")
#     if not isinstance(x,H2OVec): return self
#     if len(self) != len(x):
#       raise ValueError("H2OVec length mismatch: "+str(len(self))+" vs "+str(len(x)))
#     return self
#
#   @staticmethod
#   def mktime(year=1970,month=0,day=0,hour=0,minute=0,second=0,msec=0):
#     """
#     All units are zero-based (including months and days).  Missing year is 1970.
#
#     :return: Returns msec since the Epoch.
#     """
#     # Some error checking on length
#     xlen = -1
#     for x in [msec,second,minute,hour,day,month,year]:
#       if not isinstance(x,int):
#         l2 = len(x)
#         if xlen != l2:
#           if xlen == -1: xlen = l2
#           else:  raise ValueError("length of "+str(xlen)+" not compatible with "+str(l2))
#     e = None
#     for x in [msec,second,minute,hour,day,month,year]:
#       x = Expr(x) if isinstance(x,int) else x
#       e = Expr(",", x, e)
#     e2 = Expr("mktime",e,None,xlen)
#     return e2 if xlen==1 else H2OVec("mktime",e2)
=======
# -*- coding: utf-8 -*-
# import numpy    no numpy cuz windoz
import collections, csv, itertools, os, re, tempfile, uuid, urllib2, sys, urllib,imp
from expr import h2o,ExprNode
import gc, random


class H2OFrame:

  # Magical count-of-5:   (get 2 more when looking at it in debug mode)
  #  2 for _do_it frame, 2 for _do_it local dictionary list, 1 for parent
  MAGIC_REF_COUNT = 5 if sys.gettrace() is None else 7  # M = debug ? 7 : 5

  def __init__(self, python_obj=None, file_path=None, raw_id=None, expr=None):
    """
    Create a new H2OFrame object by passing a file path or a list of H2OVecs.

    If `remote_fname` is not None, then a REST call will be made to import the
    data specified at the location `remote_fname`.  This path is relative to the
    H2O cluster, NOT the local Python process

    If `python_obj` is not None, then an attempt to upload the python object to H2O
    will be made. A valid python object has type `list`, or `dict`.

    For more information on the structure of the input for the various native python
    data types ("native" meaning non-H2O), please see the general documentation for
    this object.

    :param python_obj: A "native" python object - list, dict, tuple.
    :param remote_fname: A remote path to a data source. Data is cluster-local.
    :param vecs: A list of H2OVec objects.
    :param text_key: A raw key resulting from an upload_file.
    :return: An instance of an H2OFrame object.
    """
    self._id        = _py_tmp_key()  # gets overwritten if a parse happens
    self._nrows     = None
    self._ncols     = None
    self._col_names = None
    self._computed  = False
    self._ast       = None

    if expr is not None:         self._ast = expr
    elif python_obj is not None: self._upload_python_object(python_obj)
    elif file_path is not None:  self._import_parse(file_path)
    elif raw_id is not None:     self._handle_text_key(raw_id)
    else: pass

  @staticmethod
  def get_frame(frame_id):
    res = h2o.H2OConnection.get_json("Frames/"+urllib.quote(frame_id))["frames"][0]
    fr = H2OFrame()
    fr._nrows = res["rows"]
    fr._ncols = res["total_column_count"]
    fr._id = res["frame_id"]["name"]
    fr._computed = True
    fr._col_names = [c["label"] for c in res["columns"]]
    return fr

  def __str__(self): return self._id

  def _import_parse(self,file_path):
    rawkey = h2o.import_file(file_path)
    setup = h2o.parse_setup(rawkey)
    parse = h2o.parse(setup, _py_tmp_key())  # create a new key
    self._id = parse["job"]["dest"]["name"]
    self._computed=True
    self._nrows = int(H2OFrame(expr=ExprNode("nrow", self))._scalar())
    self._ncols = parse["number_columns"]
    self._col_names = parse['column_names'] if parse["column_names"] else ["C" + str(x) for x in range(1,self._ncols)]
    thousands_sep = h2o.H2ODisplay.THOUSANDS
    if isinstance(file_path, str): print "Imported {}. Parsed {} rows and {} cols".format(file_path,thousands_sep.format(self._nrows), thousands_sep.format(self._ncols))
    else:                          h2o.H2ODisplay([["File"+str(i+1),f] for i,f in enumerate(file_path)],None, "Parsed {} rows and {} cols".format(thousands_sep.format(self._nrows), thousands_sep.format(self._ncols)))

  def _upload_python_object(self, python_obj):
    """
    Properly handle native python data types. For a discussion of the rules and
    permissible data types please refer to the main documentation for H2OFrame.

    :param python_obj: A tuple, list, dict, collections.OrderedDict
    :return: None
    """
    # [] and () cases -- folded together since H2OFrame is mutable
    if isinstance(python_obj, (list, tuple)): header, data_to_write = _handle_python_lists(python_obj)

    # {} and collections.OrderedDict cases
    elif isinstance(python_obj, (dict, collections.OrderedDict)): header, data_to_write = _handle_python_dicts(python_obj)

    # handle a numpy.ndarray
    # elif isinstance(python_obj, numpy.ndarray):
    #
    #     header, data_to_write = H2OFrame._handle_numpy_array(python_obj)
    else: raise ValueError("`python_obj` must be a tuple, list, dict, collections.OrderedDict. Got: " + str(type(python_obj)))

    if header is None or data_to_write is None: raise ValueError("No data to write")

    #
    ## write python data to file and upload
    #

    # create a temporary file that will be written to
    tmp_handle,tmp_path = tempfile.mkstemp(suffix=".csv")
    tmp_file = os.fdopen(tmp_handle,'wb')
    # create a new csv writer object thingy
    csv_writer = csv.DictWriter(tmp_file, fieldnames=header, restval=None, dialect="excel", extrasaction="ignore", delimiter=",")
    csv_writer.writeheader()                 # write the header
    csv_writer.writerows(data_to_write)      # write the data
    tmp_file.close()                         # close the streams
    self._upload_raw_data(tmp_path, header)  # actually upload the data to H2O
    os.remove(tmp_path)                      # delete the tmp file

  def _handle_text_key(self, text_key):
    """
    Handle result of upload_file
    :param test_key: A key pointing to raw text to be parsed
    :return: Part of the H2OFrame constructor.
    """
    # perform the parse setup
    setup = h2o.parse_setup(text_key)
    # blocking parse, first line is always a header (since "we" wrote the data out)
    parse = h2o.parse(setup, _py_tmp_key(), first_line_is_header=1)
    # a hack to get the column names correct since "parse" does not provide them
    self._computed=True
    self._id = parse["destination_frame"]["name"]
    self._ncols = parse["number_columns"]
    self._col_names = cols = parse['column_names'] if parse["column_names"] else ["C" + str(x) for x in range(1,self._ncols)]
    self._nrows = int(H2OFrame(expr=ExprNode("nrow", self))._scalar())
    thousands_sep = h2o.H2ODisplay.THOUSANDS
    print "Uploaded {} into cluster with {} rows and {} cols".format(text_key, thousands_sep.format(self._nrows), thousands_sep.format(len(cols)))

  def _upload_raw_data(self, tmp_file_path, column_names):
    # file upload info is the normalized path to a local file
    fui = {"file": os.path.abspath(tmp_file_path)}
    # create a random name for the data
    dest_key = _py_tmp_key()
    # do the POST -- blocking, and "fast" (does not real data upload)
    h2o.H2OConnection.post_json("PostFile", fui, destination_frame=dest_key)
    # actually parse the data and setup self._vecs
    self._handle_text_key(dest_key)

  def __iter__(self):
    """
    Allows for list comprehensions over an H2OFrame

    :return: An iterator over the H2OFrame
    """
    self._eager()
    ncol = self._ncols
    return (self[i] for i in range(ncol))

  def logical_negation(self): H2OFrame(expr=ExprNode("not", self))

  # ops
  def __add__ (self, i): return H2OFrame(expr=ExprNode("+",   self,i))
  def __sub__ (self, i): return H2OFrame(expr=ExprNode("-",   self,i))
  def __mul__ (self, i): return H2OFrame(expr=ExprNode("*",   self,i))
  def __div__ (self, i): return H2OFrame(expr=ExprNode("/",   self,i))
  def __mod__ (self, i): return H2OFrame(expr=ExprNode("mod", self,i))
  def __or__  (self, i): return H2OFrame(expr=ExprNode("|",   self,i))
  def __and__ (self, i): return H2OFrame(expr=ExprNode("&",   self,i))
  def __ge__  (self, i): return H2OFrame(expr=ExprNode(">=",  self,i))
  def __gt__  (self, i): return H2OFrame(expr=ExprNode(">",   self,i))
  def __le__  (self, i): return H2OFrame(expr=ExprNode("<=",  self,i))
  def __lt__  (self, i): return H2OFrame(expr=ExprNode("<",   self,i))
  def __eq__  (self, i): return H2OFrame(expr=ExprNode("==",  self,i))
  def __ne__  (self, i): return H2OFrame(expr=ExprNode("N",  self,i))
  def __pow__ (self, i): return H2OFrame(expr=ExprNode("^",   self,i))
  # rops
  def __rmod__(self, i): return H2OFrame(expr=ExprNode("mod",i,self))
  def __radd__(self, i): return self.__add__(i)
  def __rsub__(self, i): return H2OFrame(expr=ExprNode("-",i,  self))
  def __rand__(self, i): return self.__and__(i)
  def __ror__ (self, i): return self.__or__ (i)
  def __rdiv__(self, i): return H2OFrame(expr=ExprNode("/",i,  self))
  def __rmul__(self, i): return self.__mul__(i)
  def __rpow__(self, i): return H2OFrame(expr=ExprNode("^",i,  self))
  # unops
  def __abs__ (self):    return H2OFrame(expr=ExprNode("abs",self))

  def cos(self)     :    return H2OFrame(expr=ExprNode("cos", self))
  def sin(self)     :    return H2OFrame(expr=ExprNode("sin", self))
  def tan(self)     :    return H2OFrame(expr=ExprNode("tan", self))
  def acos(self)    :    return H2OFrame(expr=ExprNode("acos", self))
  def asin(self)    :    return H2OFrame(expr=ExprNode("asin", self))
  def atan(self)    :    return H2OFrame(expr=ExprNode("atan", self))
  def cosh(self)    :    return H2OFrame(expr=ExprNode("cosh", self))
  def sinh(self)    :    return H2OFrame(expr=ExprNode("sinh", self))
  def tanh(self)    :    return H2OFrame(expr=ExprNode("tanh", self))
  def acosh(self)   :    return H2OFrame(expr=ExprNode("acosh", self))
  def asinh(self)   :    return H2OFrame(expr=ExprNode("asinh", self))
  def atanh(self)   :    return H2OFrame(expr=ExprNode("atanh", self))
  def cospi(self)   :    return H2OFrame(expr=ExprNode("cospi", self))
  def sinpi(self)   :    return H2OFrame(expr=ExprNode("sinpi", self))
  def tanpi(self)   :    return H2OFrame(expr=ExprNode("tanpi", self))
  def abs(self)     :    return H2OFrame(expr=ExprNode("abs", self))
  def sign(self)    :    return H2OFrame(expr=ExprNode("sign", self))
  def sqrt(self)    :    return H2OFrame(expr=ExprNode("sqrt", self))
  def trunc(self)   :    return H2OFrame(expr=ExprNode("trunc", self))
  def ceil(self)    :    return H2OFrame(expr=ExprNode("ceiling", self))
  def floor(self)   :    return H2OFrame(expr=ExprNode("floor", self))
  def log(self)     :    return H2OFrame(expr=ExprNode("log", self))
  def log10(self)   :    return H2OFrame(expr=ExprNode("log10", self))
  def log1p(self)   :    return H2OFrame(expr=ExprNode("log1p", self))
  def log2(self)    :    return H2OFrame(expr=ExprNode("log2", self))
  def exp(self)     :    return H2OFrame(expr=ExprNode("exp", self))
  def expm1(self)   :    return H2OFrame(expr=ExprNode("expm1", self))
  def gamma(self)   :    return H2OFrame(expr=ExprNode("gamma", self))
  def lgamma(self)  :    return H2OFrame(expr=ExprNode("lgamma", self))
  def digamma(self) :    return H2OFrame(expr=ExprNode("digamma", self))
  def trigamma(self):    return H2OFrame(expr=ExprNode("trigamma", self))


  @staticmethod
  def mktime(year=1970,month=0,day=0,hour=0,minute=0,second=0,msec=0):
    """
    All units are zero-based (including months and days).  Missing year is 1970.

    :return: Returns msec since the Epoch.
    """
    return H2OFrame(expr=ExprNode("mktime", year,month,day,hour,minute,second,msec))._frame()

  def col_names(self):
    """
    Retrieve the column names (one name per H2OVec) for this H2OFrame.

    :return: A character list[] of column names.
    """
    self._eager()
    return self._col_names

  def sd(self, na_rm=False):
    """
    :return: Standard deviation of the H2OVec elements.
    """
    return H2OFrame(expr=ExprNode("sd", self,na_rm))._scalar()

  def names(self):
    """
    Retrieve the column names (one name per H2OVec) for this H2OFrame.

    :return: A character list[] of column names.
    """
    self._eager()
    return self.col_names()

  def nrow(self):
    """
    Get the number of rows in this H2OFrame.

    :return: The number of rows in this dataset.
    """
    self._eager()
    return self._nrows

  def ncol(self):
    """
    Get the number of columns in this H2OFrame.

    :return: The number of columns in this H2OFrame.
    """
    self._eager()
    return self._ncols

  def filterNACols(self, frac=0.2):
    """
    Filter columns with prportion of NAs >= frac.
    :param frac: Fraction of NAs in the column.
    :return: A  list of column indices.
    """
    return H2OFrame(ExprNode("filterNACols"), self, frac)._frame()

  def dim(self):
    """
    Get the number of rows and columns in the H2OFrame.

    :return: The number of rows and columns in the H2OFrame as a list [rows, cols].
    """
    return [self.nrow(), self.ncol()]

  def show(self): self.head(10,sys.maxint)  # all columns

  def head(self, rows=10, cols=200, **kwargs):
    """
    Analgous to R's `head` call on a data.frame. Display a digestible chunk of the H2OFrame starting from the beginning.

    :param rows: Number of rows to display.
    :param cols: Number of columns to display.
    :param kwargs: Extra arguments passed from other methods.
    :return: None
    """
    self._eager()
    nrows = min(self.nrow(), rows)
    ncols = min(self.ncol(), cols)
    colnames = self.names()[0:ncols]
    head = self[0:10,0:ncols]
    res = head.as_data_frame(False)[1:]
    print "First {} rows and first {} columns: ".format(nrows, ncols)
    h2o.H2ODisplay(res,colnames)
    return head

  def tail(self, rows=10, cols=200, **kwargs):
    """
    Analgous to R's `tail` call on a data.frame. Display a digestible chunk of the H2OFrame starting from the end.

    :param rows: Number of rows to display.
    :param cols: Number of columns to display.
    :param kwargs: Extra arguments passed from other methods.
    :return: None
    """
    self._eager()
    nrows = min(self.nrow(), rows)
    ncols = min(self.ncol(), cols)
    colnames = self.names()[0:ncols]
    start_idx = max(self.nrow()-nrows,0)
    tail = self[start_idx:(start_idx+nrows),:]
    res = tail.as_data_frame(False)
    print "Last {} rows and first {} columns: ".format(nrows,ncols)
    h2o.H2ODisplay(res,["Row ID"]+colnames)
    return tail

  def levels(self, col=None):
    """
    Get the factor levels for this frame and the specified column index.

    :param col: A column index in this H2OFrame.
    :return: a list of strings that are the factor levels for the column.
    """
    if self.ncol()==1:    levels=h2o.as_list(H2OFrame(expr=ExprNode("levels", self))._frame(), False)[1:]
    elif col is not None: levels=h2o.as_list(H2OFrame(expr=ExprNode("levels", ExprNode("[", self, None,col)))._frame(),False)[1:]
    else: levels=None
    return None if levels is None or levels==[] else [i[0] for i in levels]

  def nlevels(self, col=None):
    """
    Get the number of factor levels for this frame and the specified column index.

    :param col: A column index in this H2OFrame.
    :return: an integer.
    """
    nlevels = self.levels(col=col)
    return len(nlevels) if nlevels else 0

  def setLevel(self, level):
    """
    A method to set all column values to one of the levels.

    :param level: The level at which the column will be set (a string)
    :return: An H2OFrame with all entries set to the desired level
    """
    return H2OFrame(expr=ExprNode("setLevel", self, level))._frame()

  def setLevels(self, levels):
    """
    Works on a single categorical vector. New domains must be aligned with the old domains. This call has SIDE
    EFFECTS and mutates the column in place (does not make a copy).

    :param level: The level at which the column will be set (a string)
    :param x: A single categorical column.
    :param levels: A list of strings specifying the new levels. The number of new levels must match the number of
    old levels.
    :return: None
    """
    h2o.rapids(ExprNode("setDomain", self, levels)._eager())
    self._update()
    return self

  def setNames(self,names):
    """
    Change the column names to `names`.

    :param names: A list of strings equal to the number of columns in the H2OFrame.
    :return: None. Rename the column names in this H2OFrame.
    """
    h2o.rapids(ExprNode("colnames=", self, range(self.ncol()), names)._eager())
    self._update()
    return self

  def setName(self,col=None,name=None):
    """
    Set the name of the column at the specified index.

    :param col: Index of the column whose name is to be set.
    :param name: The new name of the column to set
    :return: the input frame
    """
    if not isinstance(col, int) and self.ncol() > 1: raise ValueError("`col` must be an index. Got: " + str(col))
    if self.ncol() == 1: col = 0
    h2o.rapids(ExprNode("colnames=", self, col, name)._eager())
    self._update()
    return self

  def describe(self):
    """
    Generate an in-depth description of this H2OFrame.

    The description is a tabular print of the type, min, max, sigma, number of zeros,
    and number of missing elements for each H2OVec in this H2OFrame.

    :return: None (print to stdout)
    """
    self._eager()
    thousands_sep = h2o.H2ODisplay.THOUSANDS
    print "Rows:", thousands_sep.format(self._nrows), "Cols:", thousands_sep.format(self._ncols)
    chunk_dist_sum = h2o.frame(self._id)["frames"][0]
    dist_summary = chunk_dist_sum["distribution_summary"]
    chunk_summary = chunk_dist_sum["chunk_summary"]
    chunk_summary.show()
    dist_summary.show()
    self.summary()

  def summary(self):
    """
    Generate summary of the frame on a per-Vec basis.
    :return: None
    """
    fr_sum =  h2o.H2OConnection.get_json("Frames/" + urllib.quote(self._id) + "/summary")["frames"][0]
    type = ["type"]
    mins = ["mins"]
    mean = ["mean"]
    maxs = ["maxs"]
    sigma= ["sigma"]
    zeros= ["zero_count"]
    miss = ["missing_count"]
    for v in fr_sum["columns"]:
      type.append(v["type"])
      mins.append(v["mins"][0] if v is not None else v["mins"])
      mean.append(v["mean"])
      maxs.append(v["maxs"][0] if v is not None else v["maxs"])
      sigma.append(v["sigma"])
      zeros.append(v["zero_count"])
      miss.append(v["missing_count"])

    table = [type,mins,maxs,sigma,zeros,miss]
    headers = self._col_names
    h2o.H2ODisplay(table, [""] + headers, "Column-by-Column Summary")

  # def __repr__(self):
  #   if self._vecs is None or self._vecs == []:
  #     raise ValueError("Frame Removed")
  #   self.show()
  #   return ""

  def as_date(self,format):
    """
    Return the column with all elements converted to millis since the epoch.

    :param format: The date time format string
    :return: H2OFrame
    """
    return H2OFrame(expr=ExprNode("as.Date",self,format))

  def as_data_frame(self, use_pandas=True):
    """
    Obtain the dataset as a python-local object (pandas frame if possible, list otherwise)

    :param use_pandas: A flag specifying whether or not to attempt to coerce to Pandas.
    :return: A local python object containing this H2OFrame instance's data.s
    """
    self._eager()
    url = 'http://' + h2o.H2OConnection.ip() + ':' + str(h2o.H2OConnection.port()) + "/3/DownloadDataset?frame_id=" + urllib.quote(self._id) + "&hex_string=false"
    response = urllib2.urlopen(url)
    if h2o.can_use_pandas() and use_pandas:
      import pandas
      return pandas.read_csv(response, low_memory=False)
    else:
      cr = csv.reader(response)
      rows = []
      for row in cr: rows.append(row)
      return rows

  # Find a named H2OVec and return the zero-based index for it.  Error is name is missing
  def _find_idx(self,name):
    for i,v in enumerate(self._col_names):
      if name == v: return i
    raise ValueError("Name " + name + " not in Frame")

  def index(self,name):
    self._eager()
    return self._find_idx(name)

  def __getitem__(self, item):
    """
    Frame slicing.
    Supports R-like row and column slicing.

    Examples:
      fr[0:5,:]          # first 5 rows, all columns
      fr[fr[0] > 1, :]   # all rows greater than 1 in the first column, all columns
      fr[[1,5,6]]        # columns 1, 5, and 6
      fr[0:50, [1,2,3]]  # first 50 rows, columns 1,2, and 3

    :param item: A tuple, a list, a string, or an int.
                 If a tuple, then this indicates both row and column selection. The tuple
                 must be exactly length 2.
                 If a list, then this indicates column selection.
                 If a int, the this indicates a single column to be retrieved at the index.
                 If a string, then slice on the column with this name.
    :return: An H2OFrame.
    """
    if isinstance(item, (int,str,list,slice)): return H2OFrame(expr=ExprNode("[", self, None, item))  # just columns
    elif isinstance(item, H2OFrame):           return H2OFrame(expr=ExprNode("[",self,item,None))
    elif isinstance(item, tuple):
      rows = item[0]
      cols = item[1]
      allrows = False
      allcols = False
      if isinstance(cols, slice):
        allcols = all([a is None for a in [cols.start,cols.step,cols.stop]])
      if isinstance(rows, slice):
        allrows = all([a is None for a in [rows.start,rows.step,rows.stop]])

      if allrows and allcols: return self                              # fr[:,:]    -> all rows and columns.. return self
      if allrows: return H2OFrame(expr=ExprNode("[",self,None,item[1]))  # fr[:,cols] -> really just a column slice
      if allcols: return H2OFrame(expr=ExprNode("[",self,item[0],None))  # fr[rows,:] -> really just a row slices

      if isinstance(item[0], (str,unicode,int)) and isinstance(item[1],(str,unicode,int)):
        return H2OFrame(expr=ExprNode("[", ExprNode("[",self,None,item[1]),item[0],None))._scalar()
      return H2OFrame(expr=ExprNode("[", ExprNode("[", self, None, item[1]), item[0], None))

  def __setitem__(self, b, c):
    """
    Replace a column in an H2OFrame.

    :param b: A 0-based index or a column name.
    :param c: The vector that 'b' is replaced with.
    :return: Returns this H2OFrame.
    """
    update_index=-1
    if isinstance(b, (str,unicode)): update_index=self.col_names().index(b) if b in self.col_names() else self._ncols
    elif isinstance(b, int): update_index=b
    lhs = ExprNode("[", self, b, None) if isinstance(b,H2OFrame) else ExprNode("[", self, None, update_index)
    rhs = c._frame() if isinstance(c,H2OFrame) else c
    col_name = b if (update_index==self._ncols and isinstance(b, (str, unicode))) else ( c._col_names[0] if isinstance(c, H2OFrame) else "" )
    sb  = ExprNode(",", ExprNode("=",lhs,rhs), ExprNode("colnames=",self,update_index,col_name))._eager() if update_index >= self.ncol() else ExprNode("=",lhs,rhs)._eager()
    h2o.rapids(ExprNode._collapse_sb(sb))
    self._update()

  def __int__(self):   return int(self._scalar())

  def __float__(self): return self._scalar()

  def __del__(self):
    if self._computed: h2o.remove(self)

  def drop(self, i):
    """
    Returns a Frame with the column at index i dropped.

    :param i: Column to drop
    :return: Returns an H2OFrame
    """
    if isinstance(i, (unicode,str)): i = self._find_idx(i)
    return H2OFrame(expr=ExprNode("[", self, None,-(i+1)))._frame()

  def __len__(self):
    """
    :return: Number of columns in this H2OFrame
    """
    return self.ncol()

  def quantile(self, prob=None, combine_method="interpolate"):
    """
    Compute quantiles over a given H2OFrame.

    :param prob: A list of probabilties, default is [0.01,0.1,0.25,0.333,0.5,0.667,0.75,0.9,0.99]. You may provide any sequence of any length.
    :param combine_method: For even samples, how to combine quantiles. Should be one of ["interpolate", "average", "low", "hi"]
    :return: an H2OFrame containing the quantiles and probabilities.
    """
    if len(self) == 0: return self
    if not prob: prob=[0.01,0.1,0.25,0.333,0.5,0.667,0.75,0.9,0.99]
    return H2OFrame(expr=ExprNode("quantile",self,prob,combine_method))._frame()

  def cbind(self,data):
    """
    :param data: H2OFrame or H2OVec to cbind to self
    :return: void
    """
    return H2OFrame(expr=ExprNode("cbind", False, self, data))

  def split_frame(self, ratios=[0.75], destination_frames=""):
    """
    Split a frame into distinct subsets of size determined by the given ratios.
    The number of subsets is always 1 more than the number of ratios given.

    :param data: The dataset to split.
    :param ratios: The fraction of rows for each split.
    :param destination_frames: names of the split frames
    :return: a list of frames
    """
    j = h2o.H2OConnection.post_json("SplitFrame", dataset=self._id, ratios=ratios, destination_frames=destination_frames)
    return [h2o.get_frame(i["name"]) for i in j["destination_frames"]]

  # ddply in h2o
  def ddply(self,cols,fun):
    """
    :param cols: Column names used to control grouping
    :param fun: Function to execute on each group.  Right now limited to textual Rapids expression
    :return: New frame with 1 row per-group, of results from 'fun'
    """
    return H2OFrame(expr=ExprNode("ddply", self, cols, fun))._frame()

  def group_by(self,cols,aggregates,order_by=None):
    """
    GroupBy
    :param cols: The columns to group on.
    :param a: A dictionary of aggregates having the following shape: \
    {"colname":[aggregate, column, naMethod]}\
    e.g.: {"bikes":["count", 0, "all"]}\

    The naMethod is one of "all", "ignore", or "rm", which specifies how to handle
    NAs that appear in columns that are being aggregated.

    "all" - include NAs
    "rm"  - exclude NAs
    "ignore" - ignore NAs in aggregates, but count them (e.g. in denominators for mean, var, sd, etc.)
    :param order_by: A list of column names or indices on which to order the results.
    :return: The group by frame.
    """
    aggs = []
    for k in aggregates: aggs += (aggregates[k] + [str(k)])
    aggs = h2o.ExprNode("agg", *aggs)
    return H2OFrame(expr=ExprNode("GB", self,cols,aggs,order_by))._frame()

  def impute(self,column,method="mean",combine_method="interpolate",by=None,inplace=True):
    """
    Impute a column in this H2OFrame.

    :param column: The column to impute
    :param method: How to compute the imputation value.
    :param combine_method: For even samples and method="median", how to combine quantiles.
    :param by: Columns to group-by for computing imputation value per groups of columns.
    :param inplace: Impute inplace?
    :return: the imputed frame.
    """
    if isinstance(column, (str, unicode)): column = self._find_idx(column)
    if isinstance(by, (str, unicode)):     by     = self._find_idx(by)
    return H2OFrame(expr=ExprNode("h2o.impute", self, column, method, combine_method, by, inplace))._frame()

  def merge(self, other, allLeft=False, allRite=False):
    """
    Merge two datasets based on common column names

    :param other: Other dataset to merge.  Must have at least one column in common with self, and all columns in common are used as the merge key.  If you want to use only a subset of the columns in common, rename the other columns so the columns are unique in the merged result.
    :param allLeft: If true, include all rows from the left/self frame
    :param allRite: If true, include all rows from the right/other frame
    :return: Original self frame enhanced with merged columns and rows
    """
    return H2OFrame(expr=ExprNode("merge", self, other, allLeft, allRite))._frame()

  def insert_missing_values(self, fraction=0.1, seed=None):
    """
    Inserting Missing Values to an H2OFrame
    *This is primarily used for testing*. Randomly replaces a user-specified fraction of entries in a H2O dataset with
    missing values.
    WARNING: This will modify the original dataset. Unless this is intended, this function should only be called on a
    subset of the original.

    :param fraction: A number between 0 and 1 indicating the fraction of entries to replace with missing.
    :param seed: A random number used to select which entries to replace with missing values. Default of seed = -1 will
    automatically generate a seed in H2O.
    :return: H2OFrame with missing values inserted
    """
    self._eager()
    kwargs = {}
    kwargs['dataset'] = self._id
    kwargs['fraction'] = fraction
    if seed is not None: kwargs['seed'] = seed
    job = {}
    job['job'] = h2o.H2OConnection.post_json("MissingInserter", **kwargs)
    h2o.H2OJob(job, job_type=("Insert Missing Values")).poll()
    return self

  # generic reducers (min, max, sum, var)
  def min(self):
    """
    :return: The minimum value of all frame entries
    """
    return H2OFrame(expr=ExprNode("min", self))._scalar()

  def max(self):
    """
    :return: The maximum value of all frame entries
    """
    return H2OFrame(expr=ExprNode("max", self))._scalar()

  def sum(self):
    """
    :return: The sum of all frame entries
    """
    return H2OFrame(expr=ExprNode("sum", self))._scalar()

  def mean(self,na_rm=False):
    """
    :param na_rm: True or False to remove NAs from computation.
    :return: The mean of the column.
    """
    return H2OFrame(expr=ExprNode("mean", self, 0, na_rm))._scalar()

  def median(self):
    """
    :return: Median of this column.
    """
    return H2OFrame(expr=ExprNode("median", self))._scalar()

  def var(self,y=None,na_rm=False,use="everything"):
    """
    :param na_rm: True or False to remove NAs from computation.
    :param use: One of "everything", "complete.obs", or "all.obs".
    :return: The covariance matrix of the columns in this H2OFrame.
    """
    return H2OFrame(expr=ExprNode("var", self,y,na_rm,use))

  def asfactor(self):
    """
    :return: A lazy Expr representing this vec converted to a factor
    """
    return H2OFrame(expr=ExprNode("as.factor",self))

  def isfactor(self):
    """
    :return: A lazy Expr representing the truth of whether or not this vec is a factor.
    """
    return H2OFrame(expr=ExprNode("is.factor", self))._scalar()

  def anyfactor(self):
    """
    :return: Whether or not the frame has any factor columns
    """
    return H2OFrame(expr=ExprNode("any.factor", self))._scalar()

  def transpose(self):
    """
    :return: The transpose of the H2OFrame.
    """
    return H2OFrame(expr=ExprNode("t", self))

  def strsplit(self, pattern):
    """
    Split the strings in the target column on the given pattern

    :return: H2OFrame
    """
    return H2OFrame(expr=ExprNode("strsplit", self, pattern))

  def trim(self):
    """
    Trim the edge-spaces in a column of strings (only operates on frame with one column)

    :return: H2OFrame
    """
    return H2OFrame(expr=ExprNode("trim", self))

  def table(self, data2=None):
    """
    :return: a frame of the counts at each combination of factor levels
    """
    return H2OFrame(expr=ExprNode("table",self,data2))

  def hist(self, breaks="Sturges", plot=True, **kwargs):
    """
    Compute a histogram over a numeric column. If breaks=="FD", the MAD is used over the IQR in computing bin width.
    :param breaks: breaks Can be one of the following: A string: "Sturges", "Rice", "sqrt", "Doane", "FD", "Scott." A
    single number for the number of breaks splitting the range of the vec into number of breaks bins of equal width. Or,
    A vector of numbers giving the split points, e.g., c(-50,213.2123,9324834)
    :param plot: A logical value indicating whether or not a plot should be generated (default is TRUE).
    :return: if plot is True, then return None, else, an H2OFrame with these columns: breaks, counts, mids_true, mids,
    and density
    """
    frame = H2OFrame(expr=ExprNode("hist", self, breaks))._frame()

    total = frame["counts"].sum()
    densities = [(frame["counts"][i,:]/total)._scalar()*(1/(frame["breaks"][i,:]._scalar()-frame["breaks"][i-1,:]._scalar())) for i in range(1,frame["counts"].nrow())]
    densities.insert(0,float("nan"))
    densities_frame = H2OFrame(python_obj=[[d] for d in densities])
    densities_frame.setNames(["density"])
    frame = frame.cbind(densities_frame)

    if plot:
      try:
        imp.find_module('matplotlib')
        import matplotlib
        if 'server' in kwargs.keys() and kwargs['server']: matplotlib.use('Agg', warn=False)
        import matplotlib.pyplot as plt
      except ImportError:
        print "matplotlib is required to make the histogram plot. Set `plot` to False, if a plot is not desired."
        return

      lower = float(frame["breaks"][0,:])
      clist = h2o.as_list(frame["counts"], use_pandas=False)
      clist.pop(0)
      clist.pop(0)
      mlist = h2o.as_list(frame["mids"], use_pandas=False)
      mlist.pop(0)
      mlist.pop(0)
      counts = [float(c[0]) for c in clist]
      counts.insert(0,0)
      mids = [float(m[0]) for m in mlist]
      mids.insert(0,lower)
      plt.xlabel(self._col_names[0])
      plt.ylabel('Frequency')
      plt.title('Histogram of {0}'.format(self._col_names[0]))
      plt.bar(mids, counts)
      if not ('server' in kwargs.keys() and kwargs['server']): plt.show()

    else: return frame

  def sub(self, pattern, replacement, ignore_case=False):
    """
    sub and gsub perform replacement of the first and all matches respectively.
    Of note, mutates the frame.

    :return: H2OFrame
    """
    return H2OFrame(expr=ExprNode("sub",pattern,replacement,self,ignore_case))

  def gsub(self, pattern, replacement, ignore_case=False):
    """
    sub and gsub perform replacement of the first and all matches respectively.
    Of note, mutates the frame.
    :return: H2OFrame
    """
    return H2OFrame(expr=ExprNode("gsub", pattern, replacement, self, ignore_case))

  def interaction(self, factors, pairwise, max_factors, min_occurrence, destination_frame=None):
    """
    Categorical Interaction Feature Creation in H2O.
    Creates a frame in H2O with n-th order interaction features between categorical columns, as specified by
    the user.
    :param factors: factors Factor columns (either indices or column names).
    :param pairwise: Whether to create pairwise interactions between factors (otherwise create one
    higher-order interaction). Only applicable if there are 3 or more factors.
    :param max_factors: Max. number of factor levels in pair-wise interaction terms (if enforced, one extra catch-all
    factor will be made)
    :param min_occurrence: Min. occurrence threshold for factor levels in pair-wise interaction terms
    :param destination_frame: A string indicating the destination key. If empty, this will be auto-generated by H2O.
    :return: H2OFrame
    """
    return h2o.interaction(data=self, factors=factors, pairwise=pairwise, max_factors=max_factors,
                           min_occurrence=min_occurrence, destination_frame=destination_frame)

  def toupper(self):
    """
    Translate characters from lower to upper case for a particular column
    Of note, mutates the frame.
    :return: H2OFrame
    """
    return H2OFrame(expr=ExprNode("toupper", self))

  def tolower(self):
    """
    Translate characters from upper to lower case for a particular column
    Of note, mutates the frame.
    :return: H2OFrame
    """
    return H2OFrame(expr=ExprNode("tolower", self))

  def rep_len(self, length_out):
    """
    Replicates the values in `data` in the H2O backend

    :param length_out: the number of columns of the resulting H2OFrame
    :return: an H2OFrame
    """
    return H2OFrame(expr=ExprNode("rep_len", self, length_out))

  def scale(self, center=True, scale=True):
    """
    Centers and/or scales the columns of the H2OFrame

    :return: H2OFrame
    :param center: either a ‘logical’ value or numeric list of length equal to the number of columns of the H2OFrame
    :param scale: either a ‘logical’ value or numeric list of length equal to the number of columns of H2OFrame.
    """
    return H2OFrame(expr=ExprNode("scale", self, center, scale))

  def signif(self, digits=6):
    """
    :return: The rounded values in the H2OFrame to the specified number of significant digits.
    """
    return H2OFrame(expr=ExprNode("signif", self, digits))

  def round(self, digits=0):
    """
    :return: The rounded values in the H2OFrame to the specified number of decimal digits.
    """
    return H2OFrame(expr=ExprNode("round", self, digits))

  def asnumeric(self):
    """
    :return: A frame with factor columns converted to numbers (numeric columns untouched).
    """
    return H2OFrame(expr=ExprNode("as.numeric", self))

  def ascharacter(self):
    """
    :return: A lazy Expr representing this vec converted to characters
    """
    return H2OFrame(expr=ExprNode("as.character", self))

  def isna(self):
    """
    :return: Returns a new boolean H2OVec.
    """
    return H2OFrame(expr=ExprNode("is.na", self))

  def year(self):
    """
    :return: Returns a new year column from a msec-since-Epoch column
    """
    return H2OFrame(expr=ExprNode("year", self))

  def month(self):
    """
    :return: Returns a new month column from a msec-since-Epoch column
    """
    return H2OFrame(expr=ExprNode("month", self))

  def week(self):
    """
    :return: Returns a new week column from a msec-since-Epoch column
    """
    return H2OFrame(expr=ExprNode("week", self))

  def day(self):
    """
    :return: Returns a new day column from a msec-since-Epoch column
    """
    return H2OFrame(expr=ExprNode("day", self))

  def dayOfWeek(self):
    """
    :return: Returns a new Day-of-Week column from a msec-since-Epoch column
    """
    return H2OFrame(expr=ExprNode("dayOfWeek", self))

  def hour(self):
    """
    :return: Returns a new Hour-of-Day column from a msec-since-Epoch column
    """
    return H2OFrame(expr=ExprNode("hour", self))

  def runif(self, seed=None):
    """
    :param seed: A random seed. If None, then one will be generated.
    :return: A new H2OVec filled with doubles sampled uniformly from [0,1).
    """
    return H2OFrame(expr=ExprNode("h2o.runif", self, -1 if seed is None else random.randint(123456789, 999999999)))

  def match(self, table, nomatch=0):
    """
    Makes a vector of the positions of (first) matches of its first argument in its second.

    :return: bit H2OVec
    """
    return H2OFrame(expr=ExprNode("match", self, table, nomatch, None))

  def cut(self, breaks, labels=None, include_lowest=False, right=True, dig_lab=3):
    """
    Cut a numeric vector into factor "buckets". Similar to R's cut method.

    :param breaks: The cut points in the numeric vector (must span the range of the col.)
    :param labels: Factor labels, defaults to set notation of intervals defined by breaks.s
    :param include_lowest: By default,  cuts are defined as (lo,hi]. If True, get [lo,hi].
    :param right: Include the high value: (lo,hi]. If False, get (lo,hi).
    :param dig_lab: Number of digits following the decimal point to consider.
    :return: A factor column.
    """
    return H2OFrame(expr=ExprNode("cut",self,breaks,labels,include_lowest,right,dig_lab))


  # flow-coding result methods
  def _scalar(self):
    res = self.as_data_frame(False)
    if res[1] == []: return float("nan")
    res = res[1][0]
    if res == "TRUE": return True
    if res == "FALSE":return False
    try:    return float(res)
    except: return res

  def _frame(self):  # force an eval on the frame and return it
    self._eager()
    return self

  ##### DO NOT ADD METHODS BELOW THIS LINE (pretty please) #####
  def _eager(self, pytmp=True):
    if not self._computed:
      # top-level call to execute all subparts of self._ast
      sb = self._ast._eager()
      if pytmp:
        res = h2o.rapids(ExprNode._collapse_sb(sb), self._id)
        # t = res["result_type"]
        # if t in [1,3]:   sb = ["#{} ".format(res["scalar"])]
        # elif t in [2,4]: sb = ["\"{}\"".format(res["string"])]
        sb = ["%", self._id," "]
        self._update()   # fill out _nrows, _ncols, _col_names, _computed
      return sb

  def _do_it(self,sb):
    # this method is only ever called from ExprNode._do_it
    # it's the "long" way 'round the mutual recursion from ExprNode to H2OFrame
    #
    #  Here's a diagram that illustrates the call order:
    #
    #           H2OFrame:                   ExprNode:
    #               _eager ---------------->  _eager
    #
    #                 ^^                       ^^ ||
    #                 ||                       || \/
    #
    #               _do_it <----------------  _do_it
    #
    #  the "long" path:
    #     pending exprs in DAG with exterior refs must be saved (refs >= magic count)
    #
    if self._computed: sb += ['%',self._id+" "]
    else:              sb += self._eager(True) if (len(gc.get_referrers(self)) >= H2OFrame.MAGIC_REF_COUNT) else self._eager(False)

  def _update(self):
    # get ncols,nrows,names and exclude everything else
    # frames_ex = ["row_offset", "row_count", "checksum", "default_percentiles", "compatible_models",
    #              "vec_ids","chunk_summary","distribution_summary"]
    # columns_ex = ["missing_count", "zero_count", "positive_infinity_count", "negative_infinity_count",
    #               "mins", "maxs", "mean", "sigma", "type", "domain", "data", "string_data",
    #               "precision", "histogram_bins", "histogram_base", "histogram_stride", "percentiles"]
    #
    # frames_ex = "frames/" + ",frames/".join(frames_ex)
    # columns_ex = "frames/columns/" + ",frames/columns/".join(columns_ex)
    # exclude="?_exclude_fields={},{}".format(frames_ex,columns_ex)
    res = h2o.frame(self._id)["frames"][0]  # TODO: exclude here?
    self._nrows = res["rows"]
    self._ncols = len(res["columns"])
    self._col_names = [c["label"] for c in res["columns"]]
    self._computed=True
    self._ast=None
    #### DO NOT ADD METHODS HERE!!! ####

# private static methods

def _py_tmp_key(): return unicode("py" + str(uuid.uuid4()))

def _gen_header(cols): return ["C" + str(c) for c in range(1, cols + 1, 1)]


def _check_lists_of_lists(python_obj):
  # all items in the list must be a list too
  lol_all = all(isinstance(l, (tuple, list)) for l in python_obj)
  # All items in the list must be a list!
  if not lol_all:
    raise ValueError("`python_obj` is a mixture of nested lists and other types.")

  # in fact, we must have a list of flat lists!
  for l in python_obj:
    if any(isinstance(ll, (tuple, list)) for ll in l):
      raise ValueError("`python_obj` is not a list of flat lists!")


def _handle_python_lists(python_obj):
  cols = len(python_obj)  # cols will be len(python_obj) if not a list of lists
  # do we have a list of lists: [[...], ..., [...]] ?
  lol = _is_list_of_lists(python_obj)
  if lol:
    # must be a list of flat lists, raise ValueError if not
    _check_lists_of_lists(python_obj)
    # have list of lists, each list is a row
    # length of the longest list is the number of columns
    cols = max([len(l) for l in python_obj])

  # create the header
  header = _gen_header(cols)
  # shape up the data for csv.DictWriter
  data_to_write = [dict(zip(header, row)) for row in python_obj] if lol else [dict(zip(header, python_obj))]
  return header, data_to_write


def _is_list_of_lists(o):                  return any(isinstance(l, (list, tuple)) for l in o)
def _handle_numpy_array(python_obj):       return _handle_python_lists(python_obj=python_obj.tolist())
def _handle_pandas_data_frame(python_obj): return _handle_numpy_array(python_obj=python_obj.as_matrix())
def _handle_python_dicts(python_obj):
  header = python_obj.keys()
  # is this a valid header?
  is_valid = all([re.match(r'^[a-zA-Z_][a-zA-Z0-9_.]*$', col) for col in header])
  if not is_valid:
    raise ValueError("Did not get a valid set of column names! Must match the regular expression: ^[a-zA-Z_][a-zA-Z0-9_.]*$ ")
  # check that each value entry is a flat list/tuple
  for k in python_obj:
    v = python_obj[k]
    # if value is a tuple/list, then it must be flat
    if isinstance(v, (tuple, list)):
      if _is_list_of_lists(v):
        raise ValueError("Values in the dictionary must be flattened!")

  rows = map(list, itertools.izip_longest(*python_obj.values()))
  data_to_write = [dict(zip(header, row)) for row in rows]
  return header, data_to_write
>>>>>>> e9a6baf2
<|MERGE_RESOLUTION|>--- conflicted
+++ resolved
@@ -1,1380 +1,3 @@
-<<<<<<< HEAD
-# # -*- coding: utf-8 -*-
-# # import numpy    no numpy cuz windoz
-# import collections, csv, itertools, os, re, tempfile, uuid, copy, urllib
-# import h2o
-# from connection import H2OConnection
-# from expr import Expr
-#
-#
-# class H2OFrame:
-#
-#   def __init__(self, python_obj=None, local_fname=None, remote_fname=None, vecs=None, text_key=None):
-#     """
-#     Create a new H2OFrame object by passing a file path or a list of H2OVecs.
-#
-#     If `remote_fname` is not None, then a REST call will be made to import the
-#     data specified at the location `remote_fname`.  This path is relative to the
-#     H2O cluster, NOT the local Python process
-#
-#     If `local_fname` is not None, then the data is not imported into the H2O cluster
-#     at the time of object creation.
-#
-#     If `python_obj` is not None, then an attempt to upload the python object to H2O
-#     will be made. A valid python object has type `list`, or `dict`.
-#
-#     For more information on the structure of the input for the various native python
-#     data types ("native" meaning non-H2O), please see the general documentation for
-#     this object.
-#
-#     :param python_obj: A "native" python object - list, dict, tuple.
-#     :param local_fname: A local path to a data source. Data is python-process-local.
-#     :param remote_fname: A remote path to a data source. Data is cluster-local.
-#     :param vecs: A list of H2OVec objects.
-#     :param text_key: A raw key resulting from an upload_file.
-#     :return: An instance of an H2OFrame object.
-#     """
-#     self.local_fname = local_fname
-#     self.remote_fname = remote_fname
-#     self._vecs = None
-#     self._id = ""
-#
-#     if python_obj is not None:  # avoids the truth value of an array is ambiguous err
-#       self._upload_python_object(python_obj)
-#       return
-#
-#     # Import the data into H2O cluster
-#     if remote_fname:
-#       rawkey = h2o.import_file(remote_fname)
-#       setup = h2o.parse_setup(rawkey)
-#       parse = h2o.parse(setup, H2OFrame.py_tmp_key())  # create a new key
-#       veckeys = parse['vec_ids']
-#       rows = parse['rows']
-#       cols = parse['column_names'] if parse["column_names"] else ["C" + str(x) for x in range(1,len(veckeys)+1)]
-#       self._vecs = H2OVec.new_vecs(zip(cols, veckeys), rows)
-#       thousands_sep = h2o.H2ODisplay.THOUSANDS
-#       if isinstance(remote_fname, str):
-#         print "Imported ", remote_fname, ". Parsed {} rows and {} cols".format(thousands_sep.format(rows), thousands_sep.format(len(cols)))
-#       else:
-#         h2o.H2ODisplay([["File"+str(i+1),f] for i,f in enumerate(remote_fname)],None, "Parsed {} rows and {} cols".format(thousands_sep.format(rows), thousands_sep.format(len(cols))))
-#
-#     # Read data locally into python process
-#     elif local_fname:
-#       with open(local_fname, 'rb') as csvfile:
-#         self._vecs = []
-#         for name in csvfile.readline().split(','):
-#           self._vecs.append(H2OVec(name.rstrip(), Expr([])))
-#         for row in csv.reader(csvfile):
-#           for i, data in enumerate(row):
-#             self._vecs[i].append(data)
-#       print "Imported", local_fname, "into local python process"
-#
-#     # Construct from an array of Vecs already passed in
-#     elif vecs:
-#       vlen = len(vecs[0])
-#       for v in vecs:
-#         if not isinstance(v, H2OVec):
-#           raise ValueError("Not a list of Vecs")
-#         if len(v) != vlen:
-#           raise ValueError("Vecs not the same size: " + str(vlen) + " != " + str(len(v)))
-#       self._vecs = vecs
-#
-#     elif text_key:
-#       self._handle_text_key(text_key, None)
-#
-#     else:
-#       raise ValueError("Frame made from CSV file or an array of Vecs only")
-#
-#   def _upload_python_object(self, python_obj):
-#     """
-#     Properly handle native python data types. For a discussion of the rules and
-#     permissible data types please refer to the main documentation for H2OFrame.
-#
-#     :param python_obj: A tuple, list, dict, collections.OrderedDict
-#     :return: None
-#     """
-#     # [] and () cases -- folded together since H2OFrame is mutable
-#     if isinstance(python_obj, (list, tuple)):
-#       header, data_to_write = H2OFrame._handle_python_lists(python_obj)
-#
-#     # {} and collections.OrderedDict cases
-#     elif isinstance(python_obj, (dict, collections.OrderedDict)):
-#       header, data_to_write = H2OFrame._handle_python_dicts(python_obj)
-#
-#     # handle a numpy.ndarray
-#     # elif isinstance(python_obj, numpy.ndarray):
-#     #
-#     #     header, data_to_write = H2OFrame._handle_numpy_array(python_obj)
-#     else:
-#       raise ValueError("`python_obj` must be a tuple, list, dict, collections.OrderedDict. Got: " + str(type(python_obj)))
-#
-#     if header is None or data_to_write is None:
-#       raise ValueError("No data to write")
-#
-#     #
-#     ## write python data to file and upload
-#     #
-#
-#     # create a temporary file that will be written to
-#     tmp_handle,tmp_path = tempfile.mkstemp(suffix=".csv")
-#     tmp_file = os.fdopen(tmp_handle,'wb')
-#     # create a new csv writer object thingy
-#     csv_writer = csv.DictWriter(tmp_file, fieldnames=header, restval=None, dialect="excel", extrasaction="ignore", delimiter=",")
-#     csv_writer.writeheader()            # write the header
-#     csv_writer.writerows(data_to_write) # write the data
-#     tmp_file.close()                    # close the streams
-#     self._upload_raw_data(tmp_path, header) # actually upload the data to H2O
-#     os.remove(tmp_path)                     # delete the tmp file
-#
-#   def _handle_text_key(self, text_key, column_names):
-#     """
-#     Handle result of upload_file
-#     :param test_key: A key pointing to raw text to be parsed
-#     :return: Part of the H2OFrame constructor.
-#     """
-#     # perform the parse setup
-#     setup = h2o.parse_setup(text_key)
-#     # blocking parse, first line is always a header (since "we" wrote the data out)
-#     parse = h2o.parse(setup, H2OFrame.py_tmp_key(), first_line_is_header=1)
-#     # a hack to get the column names correct since "parse" does not provide them
-#     cols = parse['column_names'] if parse["column_names"] else ["C" + str(x) for x in range(1,len(parse['vec_ids'])+1)]
-#     # set the rows
-#     rows = parse['rows']
-#     # set the vector keys
-#     veckeys = parse['vec_ids']
-#     # create a new vec[] array
-#     self._vecs = H2OVec.new_vecs(zip(cols, veckeys), rows)
-#     # print some information on the *uploaded* data
-#     print "Uploaded", text_key, "into cluster with", rows, "rows and", len(cols), "cols"
-#
-#   def _upload_raw_data(self, tmp_file_path, column_names):
-#     # file upload info is the normalized path to a local file
-#     fui = {"file": os.path.abspath(tmp_file_path)}
-#     # create a random name for the data
-#     dest_key = H2OFrame.py_tmp_key()
-#     # do the POST -- blocking, and "fast" (does not real data upload)
-#     H2OConnection.post_json("PostFile", fui, destination_frame=dest_key)
-#     # actually parse the data and setup self._vecs
-#     self._handle_text_key(dest_key, column_names)
-#
-#   def __iter__(self):
-#     """
-#     Allows for list comprehensions over an H2OFrame
-#
-#     :return: An iterator over the H2OFrame
-#     """
-#     if self._vecs is None or self._vecs == []:
-#       raise ValueError("Frame Removed")
-#     return (vec for vec in self._vecs.__iter__() if vec is not None)
-#
-#   def vecs(self):
-#     """
-#     Retrieve the array of H2OVec objects comprising this H2OFrame.
-#
-#     :return: The array of H2OVec objects.
-#     """
-#     if self._vecs is None or self._vecs == []:
-#       raise ValueError("Frame Removed")
-#     return self._vecs
-#
-#   def keys(self):
-#     """
-#     Retrieve the keys for each of the H2OVec objects comrpising this H2OFrame.
-#
-#     :return: the array of keys.
-#     """
-#     return [i.key() for i in self._vecs]
-#
-#   def col_names(self):
-#     """
-#     Retrieve the column names (one name per H2OVec) for this H2OFrame.
-#
-#     :return: A character list[] of column names.
-#     """
-#     if self._vecs is None or self._vecs == []:
-#       raise ValueError("Frame Removed")
-#     return [i._name for i in self._vecs]
-#
-#   def names(self):
-#     """
-#     Retrieve the column names (one name per H2OVec) for this H2OFrame.
-#
-#     :return: A character list[] of column names.
-#     """
-#     if self._vecs is None or self._vecs == []:
-#       raise ValueError("Frame Removed")
-#     return self.col_names()
-#
-#   def nrow(self):
-#     """
-#     Get the number of rows in this H2OFrame.
-#
-#     :return: The number of rows in this dataset.
-#     """
-#     if self._vecs is None or self._vecs == []:
-#       raise ValueError("Frame Removed")
-#     return len(self._vecs[0])
-#
-#   def ncol(self):
-#     """
-#     Get the number of columns in this H2OFrame.
-#
-#     :return: The number of columns in this H2OFrame.
-#     """
-#     if self._vecs is None or self._vecs == []:
-#       raise ValueError("Frame Removed")
-#     return len(self)
-#
-#   def filterNACols(self, frac=0.2):
-#     """
-#     Filter columns with prportion of NAs >= frac.
-#     :param frac: Fraction of NAs in the column.
-#     :return: A  list of column indices.
-#     """
-#     fr = self.send_frame()
-#     res = h2o.rapids("(filterNACols %{} #{})".format(fr,str(frac)))
-#     l = res["head"][0]
-#     h2o.removeFrameShallow(fr)
-#     return [int(float(i)) for i in l]
-#
-#   def dim(self):
-#     """
-#     Get the number of rows and columns in the H2OFrame.
-#
-#     :return: The number of rows and columns in the H2OFrame as a list [rows, cols].
-#     """
-#     if self._vecs is None or self._vecs == []:
-#       raise ValueError("Frame Removed")
-#     return [self.nrow(), self.ncol()]
-#
-#   # Print [col, cols...]
-#   def show(self):
-#     if self._vecs is None or self._vecs == []:
-#       raise ValueError("Frame Removed")
-#
-#     else:
-#       if len(self) == 1:
-#         to_show = [[v] for v in self._vecs[0].show(noprint=True)]
-#         h2o.H2ODisplay(to_show,self.names())
-#       else:
-#         vecs = [vec.show(noprint=True) for vec in self]
-#         # vecs = self._vecs
-#         l=1
-#         if isinstance(vecs[0], float):
-#           vecs.insert(0,1)
-#           print "Displaying " + str(l) + " row(s):"
-#           vecs = [[v] for v in vecs]
-#           h2o.H2ODisplay(zip(*vecs),["Row ID"]+self.names())
-#         else:
-#           l = len(vecs[0])
-#           vecs.insert(0, range(1, len(vecs[0])+1, 1))
-#           print "Displaying " + str(l) + " row(s):"
-#           h2o.H2ODisplay(zip(*vecs),["Row ID"]+self.names())
-#
-#   def head(self, rows=10, cols=200, **kwargs):
-#     """
-#     Analgous to R's `head` call on a data.frame. Display a digestible chunk of the H2OFrame starting from the beginning.
-#
-#     :param rows: Number of rows to display.
-#     :param cols: Number of columns to display.
-#     :param kwargs: Extra arguments passed from other methods.
-#     :return: None
-#     """
-#     if self._vecs is None or self._vecs == []:
-#       raise ValueError("Frame Removed")
-#     nrows = min(self.nrow(), rows)
-#     ncols = min(self.ncol(), cols)
-#     colnames = self.names()[0:ncols]
-#     fr = H2OFrame.py_tmp_key()
-#     rapids_call = "(, "  # fold into a single rapids call
-#     cbind = "(gput " + fr + " (cbind %FALSE '"  # false flag means no deep copy!
-#     cbind += "' '".join([vec._expr.eager() for vec in self._vecs]) + "')) "
-#     rapids_call += cbind
-#     res = h2o.rapids(rapids_call)
-#     h2o.removeFrameShallow(fr)
-#     head_rows = [range(1, nrows + 1, 1)]
-#     head_rows += [rows[0:nrows] for rows in res["head"][0:ncols]]
-#     head = zip(*head_rows)
-#     print "First", str(nrows), "rows and first", str(ncols), "columns: "
-#     h2o.H2ODisplay(head,["Row ID"]+self.names())
-#
-#
-#   def tail(self, rows=10, cols=200, **kwargs):
-#     """
-#     Analgous to R's `tail` call on a data.frame. Display a digestible chunk of the H2OFrame starting from the end.
-#
-#     :param rows: Number of rows to display.
-#     :param cols: Number of columns to display.
-#     :param kwargs: Extra arguments passed from other methods.
-#     :return: None
-#     """
-#     if self._vecs is None or self._vecs == []:
-#       raise ValueError("Frame Removed")
-#     nrows = min(self.nrow(), rows)
-#     ncols = min(self.ncol(), cols)
-#     colnames = self.names()[0:ncols]
-#
-#     vecs = [self[c][(self.nrow()-nrows):(self.nrow())] for c in range(ncols)]
-#     print "Last", str(nrows), "rows and first", str(ncols), "columns: "
-#     if nrows != 1:
-#       fr = H2OFrame.py_tmp_key()
-#       rapids_call = "(, "  # fold into a single rapids call
-#       cbind = "(gput " + fr + " (cbind %FALSE '"  # false flag means no deep copy!
-#       cbind += "' '".join([vec._expr.eager() for vec in self._vecs]) + "')) "
-#       rapids_call += cbind
-#       res = h2o.rapids(rapids_call)
-#       h2o.removeFrameShallow(fr)
-#       tail_rows = [range(self.nrow()-nrows+1, self.nrow() + 1, 1)]
-#       tail_rows += [rows[0:nrows] for rows in res["head"][0:ncols]]
-#       tail = zip(*tail_rows)
-#       h2o.H2ODisplay(tail,["Row ID"]+self.names())
-#     else:
-#       h2o.H2ODisplay([[self.nrow()] + [expr.eager() for expr in exprs]], ["Row ID"] + colnames)
-#
-#   def levels(self, col=0):
-#     """
-#     Get the factor levels for this frame and the specified column index.
-#
-#     :param col: A column index in this H2OFrame.
-#     :return: a list of strings that are the factor levels for the column.
-#     """
-#     if self._vecs is None or self._vecs == []:
-#       raise ValueError("Frame Removed")
-#     if col < 0: col = 0
-#     if col >= self.ncol(): col = self.ncol() - 1
-#     vec = self._vecs[col]
-#     res = H2OConnection.get_json("Frames/{}/columns/{}/domain".format(urllib.quote(vec._expr.eager()), "C1"))
-#     return res["domain"][0]
-#
-#   def setNames(self,names):
-#     """
-#     Change the column names to `names`.
-#
-#     :param names: A list of strings equal to the number of columns in the H2OFrame.
-#     :return: None. Rename the column names in this H2OFrame.
-#     """
-#     if self._vecs is None or self._vecs == []:
-#       raise ValueError("Frame Removed")
-#     if not names or not isinstance(names,list):
-#       raise ValueError("names parameter must be a list of strings")
-#     if len(names) != self.ncol():
-#       raise ValueError("names parameter must be a list of ncol names")
-#     for s in names:
-#       if not isinstance(s,str):
-#         raise ValueError("all names in names parameter must be strings")
-#     for name, vec in zip(names,self._vecs):
-#       vec._name = name
-#
-#   def describe(self):
-#     """
-#     Generate an in-depth description of this H2OFrame.
-#
-#     The description is a tabular print of the type, min, max, sigma, number of zeros,
-#     and number of missing elements for each H2OVec in this H2OFrame.
-#
-#     :return: None (print to stdout)
-#     """
-#     if self._vecs is None or self._vecs == []:
-#       raise ValueError("Frame Removed")
-#     thousands_sep = h2o.H2ODisplay.THOUSANDS
-#     print "Rows:", thousands_sep.format(len(self._vecs[0])), "Cols:", thousands_sep.format(len(self))
-#     headers = [vec._name for vec in self._vecs]
-#     table = [
-#       self._row('type', None),
-#       self._row('mins', 0),
-#       self._row('mean', None),
-#       self._row('maxs', 0),
-#       self._row('sigma', None),
-#       self._row('zero_count', None),
-#       self._row('missing_count', None)
-#     ]
-#     chunk_summary_tmp_key = H2OFrame.send_frame(self)
-#     chunk_dist_sum = h2o.frame(chunk_summary_tmp_key)["frames"][0]
-#     dist_summary = chunk_dist_sum["distribution_summary"]
-#     chunk_summary = chunk_dist_sum["chunk_summary"]
-#     h2o.removeFrameShallow(chunk_summary_tmp_key)
-#     chunk_summary.show()
-#     dist_summary.show()
-#     h2o.H2ODisplay(table, [""] + headers, "Column-by-Column Summary")
-#
-#   # def __repr__(self):
-#   #   if self._vecs is None or self._vecs == []:
-#   #     raise ValueError("Frame Removed")
-#   #   self.show()
-#   #   return ""
-#
-#   # Find a named H2OVec and return it.  Error is name is missing
-#   def _find(self,name):
-#     return self._vecs[self._find_idx(name)];
-#
-#   # Find a named H2OVec and return the zero-based index for it.  Error is name is missing
-#   def _find_idx(self,name):
-#     for i,v in enumerate(self._vecs):
-#       if name == v._name:
-#         return i
-#     raise ValueError("Name " + name + " not in Frame")
-#
-#   # Column selection via integer, string (name) returns a Vec
-#   # Column selection via slice returns a subset Frame
-#   # Multi-dimensional slicing via 2-tuple
-#   def __getitem__(self, i):
-#     """
-#     Column selection via integer, string(name)
-#     Column selection via slice returns a subset of the H2OFrame
-#
-#     :param i: An int, str, slice, H2OVec, or list/tuple
-#     :return: An H2OVec, an H2OFrame, or scalar depending on the input slice.
-#     """
-#     if self._vecs is None or self._vecs == []:
-#       raise ValueError("Frame Removed")
-#     if isinstance(i, int):   return self._vecs[i]
-#     if isinstance(i, str):   return self._find(i)
-#     # Slice; return a Frame not a Vec
-#     if isinstance(i, slice): return H2OFrame(vecs=self._vecs[i])
-#     # Row selection from a boolean Vec
-#     if isinstance(i, H2OVec):
-#       self._len_check(i)
-#       return H2OFrame(vecs=[x.row_select(i) for x in self._vecs])
-#
-#     # have a list/tuple of numbers or strings
-#     if isinstance(i, list) or (isinstance(i, tuple) and len(i) != 2):
-#       vecs = []
-#       for it in i:
-#         if isinstance(it, int):    vecs.append(self._vecs[it])
-#         elif isinstance(it, str):  vecs.append(self._find(it))
-#         else:                      raise NotImplementedError
-#       return H2OFrame(vecs=vecs)
-#
-#     # multi-dimensional slicing via 2-tuple
-#     if isinstance(i, tuple) and len(i)==2:
-#       res = self[i[1]] # Slice by columns eagerly
-#       # Now slice by rows
-#       if isinstance(res,H2OFrame):
-#         if   isinstance(i[0], slice): return H2OFrame(vecs      =[vec[i[0]] for vec in res._vecs])
-#         elif isinstance(i[0], int)  : return H2OFrame(python_obj=[vec[i[0]] for vec in res._vecs])
-#         else:                         raise NotImplementedError
-#       if isinstance(res,H2OVec): return res[i[0]]
-#       raise NotImplementedError
-#
-#     raise NotImplementedError("Slicing by unknown type: "+str(type(i)))
-#
-#   def __setitem__(self, b, c):
-#     """
-#     Replace a column in an H2OFrame.
-#
-#     :param b: A 0-based index or a column name.
-#     :param c: The vector that 'b' is replaced with.
-#     :return: Returns this H2OFrame.
-#     """
-#     if self._vecs is None or self._vecs == []:
-#       raise ValueError("Frame Removed")
-#     #  b is a named column, fish out the H2OVec and its index
-#     ncols = len(self._vecs)
-#     if isinstance(b, str):
-#       for i in xrange(ncols):
-#         if b == self._vecs[i]._name:
-#           break
-#       else:
-#         i = ncols               # Not found, so append at end
-#     # b is a 0-based column index
-#     elif isinstance(b, int):
-#       if b < 0 or b > self.__len__():
-#         raise ValueError("Index out of range: 0 <= " + b + " < " + self.__len__())
-#       i = b
-#       b = self._vecs[i]._name
-#     else:  raise NotImplementedError
-#     self._len_check(c)
-#     # R-like behavior: the column name remains the same, even if replacing via index
-#     c._name = b
-#     if i >= ncols: self._vecs.append(c)
-#     else:          self._vecs[i] = c
-#
-#   # Modifies the collection in-place to remove a named item
-#   def __delitem__(self, i):
-#     """
-#     Remove a vec specified at the index i.
-#
-#     :param i: The index of the vec to delete.
-#     :return: The Vec to be deleted.
-#     """
-#     if self._vecs is None or self._vecs == []:
-#       raise ValueError("Frame Removed")
-#     if isinstance(i, str):
-#       return self._vecs.pop(self._find_idx(i))
-#     raise NotImplementedError
-#
-#   # Makes a new collection
-#   def drop(self, i):
-#     """
-#     Column selection via integer, string(name) returns a Vec
-#     Column selection via slice returns a subset Frame
-#
-#     :param i: Column to select
-#     :return: Returns an H2OVec or H2OFrame.
-#     """
-#     if self._vecs is None or self._vecs == []:
-#       raise ValueError("Frame Removed")
-#     # i is a named column
-#     if isinstance(i, str):
-#       for v in self._vecs:
-#         if i == v._name:
-#           return H2OFrame(vecs=[v for v in self._vecs if i != v._name])
-#       raise ValueError("Name " + i + " not in Frame")
-#     # i is a 0-based column
-#     elif isinstance(i, int):
-#       if i < 0 or i >= self.__len__():
-#         raise ValueError("Index out of range: 0 <= " + str(i) + " < " + str(self.__len__()))
-#       return H2OFrame(vecs=[v for v in self._vecs if v._name != self._vecs[i]._name])
-#     raise NotImplementedError
-#
-#   def __len__(self):
-#     """
-#     :return: Number of columns in this H2OFrame
-#     """
-#     if self._vecs is None or self._vecs == []:
-#       raise ValueError("Frame Removed")
-#     return len(self._vecs)
-#
-#   def logical_negation(self):
-#     return H2OFrame(vecs=[H2OVec(x._name, Expr("not", x)) for x in self._vecs])
-#
-#   def _simple_frames_bin_op(self, data, op):
-#     if len(self) == 0: return self
-#     if self._vecs is None or self._vecs == []:  raise ValueError("Frame Removed")
-#     self._len_check(data)
-#     if isinstance(data,  H2OFrame):
-#       return H2OFrame(vecs=[H2OVec(x._name, Expr(op, x._len_check( y  ),  y  )) for x, y in zip(self._vecs, data._vecs)])
-#     if isinstance(data,  H2OVec):
-#       return H2OFrame(vecs=[H2OVec(x._name, Expr(op, x._len_check(data), data)) for x    in     self._vecs          ])
-#     if isinstance(data, (int,float,str)):
-#       return H2OFrame(vecs=[H2OVec(x._name, Expr(op, x,            Expr(data))) for x    in     self._vecs          ])
-#     raise NotImplementedError
-#
-#   def _simple_frames_bin_rop(self, data, op):
-#     if len(self) == 0: return self
-#     if self._vecs is None or self._vecs == []:  raise ValueError("Frame Removed")
-#     self._len_check(data)
-#     if isinstance(data,  H2OFrame):
-#       return H2OFrame(vecs=[H2OVec(x._name, Expr(op,  y  , x._len_check( y  ))) for x, y in zip(self._vecs, data._vecs)])
-#     if isinstance(data,  H2OVec):
-#       return H2OFrame(vecs=[H2OVec(x._name, Expr(op, data, x._len_check(data))) for x    in     self._vecs          ])
-#     if isinstance(data, (int,float,str)):
-#       return H2OFrame(vecs=[H2OVec(x._name, Expr(op, Expr(data),x,length=len(x))) for x  in     self._vecs          ])
-#     raise NotImplementedError
-#
-#   # ops
-#   def __add__(self, i): return self._simple_frames_bin_op(i, "+")
-#   def __mod__(self, i): return self._simple_frames_bin_op(i, "mod")
-#   def __and__(self, i): return self._simple_frames_bin_op(i, "&")
-#   def __gt__ (self, i): return self._simple_frames_bin_op(i, "g")
-#   def __sub__(self, i): return self._simple_frames_bin_op(i,"-" )
-#   def __or__ (self, i): return self._simple_frames_bin_op(i,"|" )
-#   def __div__(self, i): return self._simple_frames_bin_op(i,"/" )
-#   def __mul__(self, i): return self._simple_frames_bin_op(i,"*" )
-#   def __eq__ (self, i): return self._simple_frames_bin_op(i,"n")
-#   def __ne__ (self, i): return self._simple_frames_bin_op(i,"N")
-#   def __pow__(self, i): return self._simple_frames_bin_op(i,"^" )
-#   def __ge__ (self, i): return self._simple_frames_bin_op(i,"G")
-#   def __le__ (self, i): return self._simple_frames_bin_op(i,"L")
-#   def __lt__ (self, i): return self._simple_frames_bin_op(i,"l" )
-#
-#   # rops
-#   def __rmod__(self, i): return self._simple_frames_bin_rop(i,"mod")
-#   def __radd__(self, i): return self.__add__(i)
-#   def __rsub__(self, i): return self._simple_frames_bin_rop(i,"-")
-#   def __rand__(self, i): return self.__and__(i)
-#   def __ror__ (self, i): return self.__or__ (i)
-#   def __rdiv__(self, i): return self._simple_frames_bin_rop(i,"/")
-#   def __rmul__(self, i): return self.__mul__(i)
-#   def __rpow__(self, i): return self._simple_frames_bin_rop(i,"^")
-#
-#   # unops
-#   def __abs__ (self): return h2o.abs(self)
-#
-#   @staticmethod
-#   def py_tmp_key():
-#     """
-#     :return: a unique h2o key obvious from python
-#     """
-#     return unicode("py" + str(uuid.uuid4()))
-#
-#   # Send over a frame description to H2O
-#   def send_frame(self):
-#     """
-#     Send a frame description to H2O, returns a key.
-#
-#     :return: A key
-#     """
-#     if self._vecs is None or self._vecs == []:
-#       raise ValueError("Frame Removed")
-#     # Send over the frame
-#     fr = H2OFrame.py_tmp_key()
-#     rapids_call = "(, "  # fold into a single rapids call
-#     cbind = "(gput " + fr + " (cbind %FALSE '"  # false flag means no deep copy!
-#     cbind += "' '".join([vec._expr.eager() for vec in self._vecs]) + "')) "
-#     rapids_call += cbind
-#     # h2o.rapids(cbind)
-#     # And frame columns
-#     colnames = "(colnames= %" + fr + " (: #0 #" + str(len(self) - 1) + ") "
-#     cnames = "(slist \"" + '" "'.join([vec._name for vec in self._vecs]) +"\")"
-#     colnames += cnames
-#     rapids_call += colnames
-#     h2o.rapids(rapids_call)
-#     return fr
-#
-#   def _row(self, field, idx):
-#     l = [field]
-#     for vec in self._vecs:
-#       tmp = vec.summary()[field]
-#       l.append(tmp[idx] if idx is not None and tmp is not None else tmp)
-#     return l
-#
-#   # private static methods
-#   @staticmethod
-#   def _gen_header(cols):
-#     return ["C" + str(c) for c in range(1, cols + 1, 1)]
-#
-#   @staticmethod
-#   def _check_lists_of_lists(python_obj):
-#     # all items in the list must be a list too
-#     lol_all = all(isinstance(l, (tuple, list)) for l in python_obj)
-#     # All items in the list must be a list!
-#     if not lol_all:
-#       raise ValueError("`python_obj` is a mixture of nested lists and other types.")
-#
-#     # in fact, we must have a list of flat lists!
-#     for l in python_obj:
-#       if any(isinstance(ll, (tuple, list)) for ll in l):
-#         raise ValueError("`python_obj` is not a list of flat lists!")
-#
-#   @staticmethod
-#   def _handle_python_lists(python_obj):
-#     cols = len(python_obj)  # cols will be len(python_obj) if not a list of lists
-#     # do we have a list of lists: [[...], ..., [...]] ?
-#     lol = H2OFrame._is_list_of_lists(python_obj)
-#     if lol:
-#       # must be a list of flat lists, raise ValueError if not
-#       H2OFrame._check_lists_of_lists(python_obj)
-#       # have list of lists, each list is a row
-#       # length of the longest list is the number of columns
-#       cols = max([len(l) for l in python_obj])
-#
-#     # create the header
-#     header = H2OFrame._gen_header(cols)
-#     # shape up the data for csv.DictWriter
-#     data_to_write = [dict(zip(header, row)) for row in python_obj] if lol else [dict(zip(header, python_obj))]
-#     return header, data_to_write
-#
-#   @staticmethod
-#   def _is_list_of_lists(o): return any(isinstance(l, (list, tuple)) for l in o)
-#
-#   @staticmethod
-#   def _handle_python_dicts(python_obj):
-#     header = python_obj.keys()
-#     # is this a valid header?
-#     is_valid = all([re.match(r'^[a-zA-Z_][a-zA-Z0-9_.]*$', col) for col in header])
-#     if not is_valid:
-#       raise ValueError("Did not get a valid set of column names! Must match the regular expression: ^[a-zA-Z_][a-zA-Z0-9_.]*$ ")
-#     # check that each value entry is a flat list/tuple
-#     for k in python_obj:
-#       v = python_obj[k]
-#       # if value is a tuple/list, then it must be flat
-#       if isinstance(v, (tuple, list)):
-#         if H2OFrame._is_list_of_lists(v):
-#           raise ValueError("Values in the dictionary must be flattened!")
-#
-#     rows = map(list, itertools.izip_longest(*python_obj.values()))
-#     data_to_write = [dict(zip(header, row)) for row in rows]
-#     return header, data_to_write
-#
-# # @staticmethod
-#   # def _handle_numpy_array(python_obj):
-#   #     header = H2OFrame._gen_header(python_obj.shape[1])
-#   #
-#   #     as_list = python_obj.tolist()
-#   #     lol = H2OFrame._is_list_of_lists(as_list)
-#   #     data_to_write = [dict(zip(header, row)) for row in as_list] \
-#   #         if lol else [dict(zip(header, as_list))]
-#   #
-#   #     return header, data_to_write
-#   def _len_check(self,x):
-#     if len(self) == 0: return
-#     return self._vecs[0]._len_check(x)
-#
-#   # Quantiles
-#   def quantile(self, prob=None, combine_method="interpolate"):
-#     """
-#     Compute quantiles over a given H2OFrame.
-#
-#     :param prob: A list of probabilties, default is [0.01,0.1,0.25,0.333,0.5,0.667,0.75,0.9,0.99]. You may provide any sequence of any length.
-#     :param combine_method: For even samples, how to combine quantiles. Should be one of ["interpolate", "average", "low", "hi"]
-#     :return: an H2OFrame containing the quantiles and probabilities.
-#     """
-#     if self._vecs is None or self._vecs == []:
-#       raise ValueError("Frame Removed")
-#     if len(self) == 0: return self
-#     if not prob: prob=[0.01,0.1,0.25,0.333,0.5,0.667,0.75,0.9,0.99]
-#     if not isinstance(prob, list): raise ValueError("prob must be a list")
-#     probs = "(dlist #"+" #".join([str(p) for p in prob])+")"
-#     if combine_method not in ["interpolate","average","low","high"]:
-#       raise ValueError("combine_method must be one of: [" + ",".join(["interpolate","average","low","high"])+"]")
-#
-#     key = self.send_frame()
-#     tmp_key = H2OFrame.py_tmp_key()
-#     expr = "(= !{} (quantile '{}' {} '{}'".format(tmp_key,key,probs,combine_method)
-#     h2o.rapids(expr)
-#     # Remove h2o temp frame after groupby
-#     h2o.removeFrameShallow(key)
-#     # Make backing H2OVecs for the remote h2o vecs
-#     j = h2o.frame(tmp_key)
-#     fr = j['frames'][0]       # Just the first (only) frame
-#     rows = fr['rows']         # Row count
-#     veckeys = fr['vec_ids']  # List of h2o vec keys
-#     cols = fr['columns']      # List of columns
-#     colnames = [col['label'] for col in cols]
-#     vecs=H2OVec.new_vecs(zip(colnames, veckeys), rows) # Peel the Vecs out of the returned Frame
-#     h2o.removeFrameShallow(tmp_key)
-#     return H2OFrame(vecs=vecs)
-#
-#   # H2OFrame Mutating cbind
-#   def cbind(self,data):
-#     """
-#     :param data: H2OFrame or H2OVec to cbind to self
-#     :return: void
-#     """
-#     if self._vecs is None or self._vecs == []:
-#       raise ValueError("Frame Removed")
-#     if isinstance(data, H2OFrame):
-#       num_vecs = len(data._vecs)
-#       for vidx in range(num_vecs):
-#         self._vecs.append(data._vecs[vidx])
-#     elif isinstance(data, H2OVec):
-#       self._vecs.append(data)
-#     else:
-#       raise ValueError("data to cbind must be H2OVec or H2OFrame")
-#
-#   # ddply in h2o
-#   def ddply(self,cols,fun):
-#     """
-#     :param cols: Column names used to control grouping
-#     :param fun: Function to execute on each group.  Right now limited to textual Rapids expression
-#     :return: New frame with 1 row per-group, of results from 'fun'
-#     """
-#     if self._vecs is None or self._vecs == []:
-#       raise ValueError("Frame Removed")
-#     # Confirm all names present in dataset; collect column indices
-#     rapids_series = "(llist #"+" #".join([str(self._find_idx(name)) for name in cols])+")"
-#
-#     # Eagerly eval and send the cbind'd frame over
-#     key = self.send_frame()
-#     tmp_key = H2OFrame.py_tmp_key()
-#     expr = "(= !{} (h2o.ddply %{} {} {}))".format(tmp_key,key,rapids_series,fun)
-#     h2o.rapids(expr) # ddply in h2o
-#     # Remove h2o temp frame after ddply
-#     h2o.removeFrameShallow(key)
-#     # Make backing H2OVecs for the remote h2o vecs
-#     j = h2o.frame(tmp_key) # Fetch the frame as JSON
-#     fr = j['frames'][0]    # Just the first (only) frame
-#     rows = fr['rows']      # Row count
-#     veckeys = fr['vec_ids']# List of h2o vec keys
-#     cols = fr['columns']   # List of columns
-#     colnames = [col['label'] for col in cols]
-#     vecs=H2OVec.new_vecs(zip(colnames, veckeys), rows) # Peel the Vecs out of the returned Frame
-#     h2o.removeFrameShallow(tmp_key)
-#     return H2OFrame(vecs=vecs)
-#
-#   def group_by(self,cols,a,order_by=None):
-#     """
-#     GroupBy
-#     :param cols: The columns to group on.
-#     :param a: A dictionary of aggregates having the following shape: \
-#     {"colname":[aggregate, column, naMethod]}\
-#     e.g.: {"bikes":["count", 0, "all"]}\
-#
-#     The naMethod is one of "all", "ignore", or "rm", which specifies how to handle
-#     NAs that appear in columns that are being aggregated.
-#
-#     "all" - include NAs
-#     "rm"  - exclude NAs
-#     "ignore" - ignore NAs in aggregates, but count them (e.g. in denominators for mean, var, sd, etc.)
-#     :param order_by: A list of column names or indices on which to order the results.
-#     :return: The group by frame.
-#     """
-#     if self._vecs is None or self._vecs == []:
-#       raise ValueError("Frame Removed")
-#     rapids_series = "(llist #"+" #".join([str(self._find_idx(name)) for name in cols])+")"
-#     aggregates = copy.deepcopy(a)
-#     key = self.send_frame()
-#     tmp_key = H2OFrame.py_tmp_key()
-#
-#     aggs = []
-#
-#     # transform cols in aggregates to their indices...
-#     for k in aggregates:
-#       if isinstance(aggregates[k][1],str):
-#         aggregates[k][1] = '#'+str(self._find_idx(aggregates[k][1]))
-#       else:
-#         aggregates[k][1] = '#'+str(aggregates[k][1])
-#       aggs+=["\"{1}\" {2} \"{3}\" \"{0}\"".format(str(k),*aggregates[k])]
-#     aggs = "(agg {})".format(" ".join(aggs))
-#
-#     # deal with order by
-#     if order_by is None: order_by="()"
-#     else:
-#       if isinstance(order_by, list):
-#         oby = [cols.index(i) for i in order_by]
-#         order_by = "(llist #"+" #".join([str(o) for o in oby])+")"
-#       elif isinstance(order_by, str):
-#         order_by = "#" + str(self._find_idx(order_by))
-#       else:
-#         order_by = "#" + str(order_by)
-#
-#     expr = "(= !{} (GB %{} {} {} {}))".format(tmp_key,key,rapids_series,aggs,order_by)
-#     h2o.rapids(expr)  # group by
-#     # Remove h2o temp frame after groupby
-#     h2o.removeFrameShallow(key)
-#     # Make backing H2OVecs for the remote h2o vecs
-#     j = h2o.frame(tmp_key)
-#     fr = j['frames'][0]       # Just the first (only) frame
-#     rows = fr['rows']         # Row count
-#     veckeys = fr['vec_ids']  # List of h2o vec keys
-#     cols = fr['columns']      # List of columns
-#     colnames = [col['label'] for col in cols]
-#     vecs=H2OVec.new_vecs(zip(colnames, veckeys), rows) # Peel the Vecs out of the returned Frame
-#     h2o.removeFrameShallow(tmp_key)
-#     return H2OFrame(vecs=vecs)
-#
-#   def impute(self,column,method,combine_method,by,inplace):
-#     """
-#     Impute a column in this H2OFrame.
-#
-#     :param column: The column to impute
-#     :param method: How to compute the imputation value.
-#     :param combine_method: For even samples and method="median", how to combine quantiles.
-#     :param by: Columns to group-by for computing imputation value per groups of columns.
-#     :param inplace: Impute inplace?
-#     :return: the imputed frame.
-#     """
-#     # sanity check columns, get the column index
-#     col_id = -1
-#
-#     if isinstance(column, list): column = column[0]  # only take the first one ever...
-#
-#     if isinstance(column, (unicode,str)):
-#       col_id = self._find_idx(column)
-#     elif isinstance(column, int):
-#       col_id = column
-#     elif isinstance(column, H2OVec):
-#       try:
-#         col_id = [a._name==v._name for a in self].index(True)
-#       except:
-#         raise ValueError("No column found to impute.")
-#
-#   # setup the defaults, "mean" for numeric, "mode" for enum
-#     if isinstance(method, list) and len(method) > 1:
-#       if self[col_id].isfactor(): method="mode"
-#       else:                       method="mean"
-#     elif isinstance(method, list):method=method[0]
-#
-#     # choose "interpolate" by default for combine_method
-#     if isinstance(combine_method, list) and len(combine_method) > 1: combine_method="interpolate"
-#     if combine_method == "lo":                                       combine_method = "low"
-#     if combine_method == "hi":                                       combine_method = "high"
-#
-#     # sanity check method
-#     if method=="median":
-#       # no by and median!
-#       if by is not None:
-#         raise ValueError("Unimplemented: No `by` and `median`. Please select a different method (e.g. `mean`).")
-#
-#     # method cannot be median or mean for factor columns
-#     if self[col_id].isfactor() and method not in ["ffill", "bfill", "mode"]:
-#       raise ValueError("Column is categorical, method must not be mean or median.")
-#
-#
-#     # setup the group by columns
-#     gb_cols = "()"
-#     if by is not None:
-#       if not isinstance(by, list):          by = [by]  # just make it into a list...
-#       if isinstance(by[0], (unicode,str)):  by = [self._find_idx(name) for name in by]
-#       elif isinstance(by[0], int):          by = by
-#       elif isinstance(by[0], H2OVec):       by = [[a._name==v._name for a in self].index(True) for v in by]  # nested list comp. WOWZA
-#       else:                                 raise ValueError("`by` is not a supported type")
-#
-#     if by is not None:                      gb_cols = "(llist #"+" #".join([str(b) for b in by])+")"
-#
-#     key = self.send_frame()
-#     tmp_key = H2OFrame.py_tmp_key()
-#
-#     if inplace:
-#       # frame, column, method, combine_method, gb_cols, inplace
-#       expr = "(h2o.impute %{} #{} \"{}\" \"{}\" {} %TRUE".format(key, col_id, method, combine_method, gb_cols)
-#       h2o.rapids(expr)  # exec the thing
-#       h2o.removeFrameShallow(key)  # "soft" delete of the frame key, keeps vecs live
-#       return self
-#     else:
-#       expr = "(= !{} (h2o.impute %{} #{} \"{}\" \"{}\" {} %FALSE))".format(tmp_key,key,col_id,method,combine_method,gb_cols)
-#       h2o.rapids(expr)  # exec the thing
-#       h2o.removeFrameShallow(key)
-#       # Make backing H2OVecs for the remote h2o vecs
-#       j = h2o.frame(tmp_key)
-#       fr = j['frames'][0]       # Just the first (only) frame
-#       rows = fr['rows']         # Row count
-#       veckeys = fr['vec_ids']   # List of h2o vec keys
-#       cols = fr['columns']      # List of columns
-#       colnames = [col['label'] for col in cols]
-#       vecs = H2OVec.new_vecs(zip(colnames, veckeys), rows) # Peel the Vecs out of the returned Frame
-#       h2o.removeFrameShallow(tmp_key) # soft delete the new Frame, keep the imputed Vecs alive
-#       return H2OFrame(vecs=vecs)
-#
-#   def merge(self, other, allLeft=False, allRite=False):
-#     """
-#     Merge two datasets based on common column names
-#
-#     :param other: Other dataset to merge.  Must have at least one column in common with self, and all columns in common are used as the merge key.  If you want to use only a subset of the columns in common, rename the other columns so the columns are unique in the merged result.
-#     :param allLeft: If true, include all rows from the left/self frame
-#     :param allRite: If true, include all rows from the right/other frame
-#     :return: Original self frame enhanced with merged columns and rows
-#     """
-#     if self._vecs is None or self._vecs == []:
-#       raise ValueError("Frame Removed")
-#     for v0 in self._vecs:
-#       for v1 in other._vecs:
-#         if v0._name==v1._name: break
-#       if v0._name==v1._name: break
-#     else:
-#       raise ValueError("frames must have some columns in common to merge on")
-#     # Eagerly eval and send the cbind'd frame over
-#     lkey = self .send_frame()
-#     rkey = other.send_frame()
-#     tmp_key = H2OFrame.py_tmp_key()
-#     expr = "(= !{} (merge %{} %{} %{} %{}))".format(tmp_key,lkey,rkey,
-#                                                     "TRUE" if allLeft else "FALSE",
-#                                                     "TRUE" if allRite else "FALSE")
-#     # Remove h2o temp frame after merge
-#     expr2 = "(, "+expr+" (del %"+lkey+" #0) (del %"+rkey+" #0) )"
-#
-#     h2o.rapids(expr2)       # merge in h2o
-#     # Make backing H2OVecs for the remote h2o vecs
-#     j = h2o.frame(tmp_key)  # Fetch the frame as JSON
-#     fr = j['frames'][0]     # Just the first (only) frame
-#     rows = fr['rows']       # Row count
-#     veckeys = fr['vec_ids']# List of h2o vec keys
-#     cols = fr['columns']    # List of columns
-#     colnames = [col['label'] for col in cols]
-#     vecs=H2OVec.new_vecs(zip(colnames, veckeys), rows) # Peel the Vecs out of the returned Frame
-#     h2o.removeFrameShallow(tmp_key)
-#     return H2OFrame(vecs=vecs)
-#
-#   # generic reducers (min, max, sum, var)
-#   def min(self):
-#     """
-#     :return: The minimum value of all frame entries
-#     """
-#     return min([vec.min() for vec in self._vecs])
-#
-#   def max(self):
-#     """
-#     :return: The maximum value of all frame entries
-#     """
-#     return max([vec.max() for vec in self._vecs])
-#
-#   def sum(self):
-#     """
-#     :return: The sum of all frame entries
-#     """
-#     return sum([vec.sum() for vec in self._vecs])
-#
-#   def var(self):
-#     """
-#     :return: The covariance matrix of the columns in this H2OFrame.
-#     """
-#     if self._vecs is None or self._vecs == []:
-#       raise ValueError("Frame Removed")
-#     key = self.send_frame()
-#     tmp_key = H2OFrame.py_tmp_key()
-#     expr = "(= !{} (var %{} () %FALSE \"everything\"))".format(tmp_key,key)
-#     h2o.rapids(expr)
-#     # Remove h2o temp frame after var
-#     h2o.removeFrameShallow(key)
-#     j = h2o.frame(tmp_key)
-#     fr = j['frames'][0]
-#     rows = fr['rows']
-#     veckeys = fr['vec_ids']
-#     cols = fr['columns']
-#     colnames = [col['label'] for col in cols]
-#     vecs=H2OVec.new_vecs(zip(colnames, veckeys), rows) # Peel the Vecs out of the returned Frame
-#     h2o.removeFrameShallow(tmp_key)
-#     return H2OFrame(vecs=vecs)
-#
-# class H2OVec:
-#   """
-#   A single column of data that is uniformly typed and possibly lazily computed.
-#   """
-#
-#   def __init__(self, name, expr):
-#     """
-#     Create a new instance of an H2OVec object
-#     :param name: The name of the column corresponding to this H2OVec.
-#     :param expr: The lazy expression representing this H2OVec
-#     :return: A new H2OVec
-#     """
-#     assert isinstance(name, str)
-#     assert isinstance(expr, Expr)
-#     self._name = name  # String
-#     self._expr = expr  # Always an expr
-#     expr._name = name  # Pass name along to expr
-#
-#   @staticmethod
-#   def new_vecs(vecs=None, rows=-1):
-#     if not vecs:  return vecs
-#     return [H2OVec(str(col), Expr(op=veckey['name'], length=rows))  for idx, (col, veckey) in enumerate(vecs)]
-#
-#   def name(self):
-#     """
-#     :return: Return the column name for this H2OVec
-#     """
-#     return self._name
-#
-#   def key(self):
-#     """
-#     :return: Return the H2O Key for this Vec.
-#     """
-#     return self._expr._data if isinstance(self._expr._data, (unicode, str)) else ""
-#
-#   def setName(self,name):
-#     """
-#     Set the column name for this column.
-#
-#     :param name: The new name for this column.
-#     :return: None
-#     """
-#     if name and isinstance(name,str):
-#       self._name = name
-#     else:
-#         raise ValueError("name parameter must be a string")
-#
-#   def get_expr(self):
-#     """
-#     Helper method to obtain the expr object in self. Can also get it directly  @ ._expr.
-#
-#     :return: the _expr member of this H2OVec
-#     """
-#     return self._expr
-#
-#   def append(self, data):
-#     """
-#     Append a value during CSV read, convert to float.
-#
-#     :param data: An element being appended to the end of this H2OVec
-#     :return: void
-#     """
-#     __x__ = data
-#     try:
-#       __x__ = float(data)
-#     except ValueError:
-#       pass
-#     self._expr.data().append(__x__)
-#     self._expr.set_len(self._expr.get_len() + 1)
-#
-#   # H2OVec non-mutating cbind
-#   def cbind(self,data):
-#     """
-#     :param data: H2OFrame or H2OVec
-#     :return: new H2OFrame with data cbinded to the end
-#     """
-#     # Check data type
-#     vecs = []
-#     if isinstance(data,H2OFrame):
-#       vecs.append(self)
-#       [vecs.append(vec) for vec in data._vecs]
-#     elif isinstance(data,H2OVec):
-#       vecs = [self, data]
-#     else:
-#       raise ValueError("data parameter must be H2OVec or H2OFrame")
-#     names = [vec.name() for vec in vecs]
-#
-#     fr = H2OFrame.py_tmp_key()
-#     cbind = "(= !" + fr + " (cbind %FALSE %"
-#     cbind += " %".join([vec._expr.eager() for vec in vecs]) + "))"
-#     h2o.rapids(cbind)
-#
-#     j = h2o.frame(fr)
-#     fr = j['frames'][0]
-#     rows = fr['rows']
-#     veckeys = fr['vec_ids']
-#     cols = fr['columns']
-#     colnames = [col['label'] for col in cols]
-#     result = H2OFrame(vecs=H2OVec.new_vecs(zip(colnames, veckeys), rows))
-#     result.setNames(names)
-#     return result
-#
-#   def show(self, noprint=False):
-#     """
-#     Pretty print this H2OVec, or return values up to an iterator on an enclosing Frame
-#
-#     :param noprint: A boolean stating whether to print or to return data.
-#     :return: If noprint is False, then self._expr is returned.
-#     """
-#     if noprint:
-#       return self._expr.show(noprint=True)
-#     else:
-#       to_show = [[v] for v in self._expr.show(noprint=True)]
-#       nrows = min(11, len(to_show) + 1) - 1
-#       for i in range(1, min(11, len(to_show) + 1), 1):
-#         to_show[i - 1].insert(0, i)
-#       header = self._name + " (first " + str(nrows) + " row(s))"
-#       header=["Row ID", header]
-#       h2o.H2ODisplay(to_show, header)
-#
-#   # def __repr__(self):
-#   #   self.show()
-#   #   return ""
-#
-#   def summary(self):
-#     """
-#     Compute the rollup data summary (min, max, mean, etc.)
-#
-#     :return: the summary from this Expr object
-#     """
-#     return self._expr.summary()
-#
-#   def __getitem__(self, i):
-#     """
-#     Basic index/sliced lookup
-#
-#     :param i: An Expr or an H2OVec
-#     :return: A new Expr object corresponding to the input query
-#     """
-#     if isinstance(i, H2OVec): return self.row_select(i)
-#     if isinstance(i, int):  return Expr("[", self, Expr(i), length=1).eager() # Single row select, makes a scalar
-#     if isinstance(i, slice):
-#       e = Expr(i)
-#       return H2OVec(self._name,Expr("[", self, e, length=len(e)))
-#     raise ValueError("Row selection from a Vec is limited to 1 row, or a boolean Vec")
-#
-#   # Boolean column select lookup.  Eager, to compute the result length
-#   def row_select(self, vec):
-#     """
-#     Boolean column select lookup
-#
-#     :param vec: An H2OVec.
-#     :return: A new H2OVec.
-#     """
-#     e = Expr("[", self, vec)
-#     r = e.eager()
-#     if isinstance(r, (float,int)):
-#       e.set_len(1)
-#     else:
-#       j = h2o.frame(r)
-#       e.set_len(j['frames'][0]['rows'])
-#     return H2OVec(self._name, e)
-#
-#   def __setitem__(self, b, c):
-#     """
-#     Update-in-place of a Vec.
-#     This interface currently only supports whole vector replacement.
-#
-#     If `c` has length 1, then it's assumed that `c` represents a constant vector
-#     of its current value.
-#
-#     :param b: An H2OVec for selecting rows to update in-place.
-#     :param c: The "new" values that will write over the values stipulated by `b`.
-#     :return: void
-#     """
-#     self._len_check(c)
-#     # row-wise assignment
-#     if isinstance(b, H2OVec):
-#       # whole vec replacement
-#       self._len_check(b)
-#       # lazy update in-place of the whole vec
-#       self._expr = Expr("=", Expr("[", self._expr, b), None if c is None else Expr(c))
-#     else:
-#       raise NotImplementedError("Only vector replacement is currently supported.")
-#
-#   # Simple boolean operators, which auto-expand a right scalar argument
-#   def _simple_vec_bin_op( self, i, op):
-#     if isinstance(i, H2OFrame    ):  return i._simple_frames_bin_op(H2OFrame(vecs=[self]),op)
-#     if isinstance(i, H2OVec      ):  return H2OVec(self._name, Expr(op, self._len_check(i), i))
-#     if isinstance(i, (int, float)):  return H2OVec(self._name, Expr(op, self, Expr(i)))
-#     if isinstance(i, Expr)        :  return H2OVec(self._name, Expr(op, self, i))
-#     if isinstance(i, str)         :  return H2OVec(self._name, Expr(op, self, Expr(None,i)))
-#     if op == "n" and i is None    :  return H2OVec(self._name, Expr("is.na", self._expr, None))
-#     raise NotImplementedError
-#
-#   def _simple_vec_bin_rop(self, i, op):
-#     if isinstance(i, (int, float)):  return H2OVec(self._name, Expr(op, Expr(i), self, length=len(self)))
-#     if isinstance(i, Expr)        :  return H2OVec(self._name, Expr(op, i, self, length=len(self)))
-#     raise NotImplementedError
-#
-#   def logical_negation(self):  return H2OVec(self._name, Expr("not", self))
-#
-#   def __mod__(self, i):  return self._simple_vec_bin_op(i, "mod")
-#   def __add__(self, i):  return self._simple_vec_bin_op(i,"+" )
-#   def __sub__(self, i):  return self._simple_vec_bin_op(i,"-" )
-#   def __and__(self, i):  return self._simple_vec_bin_op(i,"&" )
-#   def __or__ (self, i):  return self._simple_vec_bin_op(i,"|" )
-#   def __div__(self, i):  return self._simple_vec_bin_op(i,"/" )
-#   def __mul__(self, i):  return self._simple_vec_bin_op(i,"*" )
-#   def __eq__ (self, i):  return self._simple_vec_bin_op(i,"n")
-#   def __ne__ (self, i):  return self._simple_vec_bin_op(i,"N")
-#   def __pow__(self, i):  return self._simple_vec_bin_op(i,"^" )
-#   def __ge__ (self, i):  return self._simple_vec_bin_op(i,"G")
-#   def __gt__ (self, i):  return self._simple_vec_bin_op(i,"g" )
-#   def __le__ (self, i):  return self._simple_vec_bin_op(i,"L")
-#   def __lt__ (self, i):  return self._simple_vec_bin_op(i,"l" )
-#
-#   def __rmod__(self, i): return self._simple_vec_bin_rop(i,"mod")
-#   def __radd__(self, i): return self.__add__(i)  # commutativity
-#   def __rsub__(self, i): return self._simple_vec_bin_rop(i,"-")  # not commutative
-#   def __rand__(self, i): return self.__and__(i)  # commutativity (no short circuiting)
-#   def __ror__ (self, i): return self.__or__ (i)
-#   def __rdiv__(self, i): return self._simple_vec_bin_rop(i,"/")  # not commutative
-#   def __rmul__(self, i): return self.__mul__(i)
-#   def __rpow__(self, i): return self._simple_vec_bin_rop(i,"^")  # not commutative
-#
-#   def __abs__ (self): return h2o.abs(self)
-#
-#   def __len__(self):
-#     """
-#     :return: The length of this H2OVec
-#     """
-#     return len(self._expr)
-#
-#   def dim(self):
-#     """
-#     :return: The length of the H2OVec
-#     """
-#     return len(self), 1
-#
-#   def floor(self):
-#     """
-#     :return: A lazy Expr representing the Math.floor() of this H2OVec.
-#     """
-#     return H2OVec(self._name,Expr("floor", self._expr, None))
-#
-#   # generic reducers (min, max, sum, sd, var, mean, median)
-#   def min(self):
-#     """
-#     :return: Min value of the H2OVec elements.
-#     """
-#     return Expr("min", self._expr).eager()
-#
-#   def max(self):
-#     """
-#     :return: Max value of the H2OVec elements.
-#     """
-#     return Expr("max", self._expr).eager()
-#
-#   def sum(self):
-#     """
-#     :return: Sum of the H2OVec elements.
-#     """
-#     return Expr("sum", self._expr).eager()
-#
-#   def sd(self):
-#     """
-#     :return: Standard deviation of the H2OVec elements.
-#     """
-#     return Expr("sd", self._expr).eager()
-#
-#   def var(self):
-#     """
-#     :return: A lazy Expr representing the variance of this H2OVec.
-#     """
-#     return Expr("var", self._expr).eager()
-#
-#   def mean(self):
-#     """
-#     :return: Mean of this H2OVec.
-#     """
-#     return Expr("mean", self._expr).eager()
-#
-#   def median(self):
-#     """
-#     :return: Median of this H2OVec.
-#     """
-#     return Expr("median", self._expr).eager()
-#
-#   def quantile(self,prob=None,combine_method="interpolate"):
-#     """
-#     :return: A lazy Expr representing the quantiles of this H2OVec.
-#     """
-#     if not prob: prob=[0.01,0.1,0.25,0.333,0.5,0.667,0.75,0.9,0.99]
-#     return H2OFrame(vecs=[self]).quantile(prob,combine_method)
-#
-#   def asfactor(self):
-#     """
-#     :return: A lazy Expr representing this vec converted to a factor
-#     """
-#     return H2OVec(self._name, Expr("as.factor", self._expr, None))
-#
-#   def isfactor(self):
-#     """
-#     :return: A lazy Expr representing the truth of whether or not this vec is a factor.
-#     """
-#     return Expr("is.factor", self._expr, None, length=1).eager()
-#
-#   def isna(self):
-#     """
-#     :return: Returns a new boolean H2OVec.
-#     """
-#     return H2OVec("", Expr("is.na", self._expr, None))
-#
-#   def month(self):
-#     """
-#     :return: Returns a new month column from a msec-since-Epoch column
-#     """
-#     return H2OVec(self._name, Expr("month", self._expr, None))
-#
-#   def dayOfWeek(self):
-#     """
-#     :return: Returns a new Day-of-Week column from a msec-since-Epoch column
-#     """
-#     return H2OVec(self._name, Expr("dayOfWeek", self._expr, None))
-#
-#   def runif(self, seed=None):
-#     """
-#     :param seed: A random seed. If None, then one will be generated.
-#     :return: A new H2OVec filled with doubles sampled uniformly from [0,1).
-#     """
-#     if not seed:
-#       import random
-#       seed = random.randint(123456789, 999999999)  # generate a seed
-#     return H2OVec("", Expr("h2o.runif", self._expr, Expr(seed)))
-#
-#   # Error if lengths are not compatible.  Return self for flow-coding
-#   def _len_check(self,x):
-#     if not x: return self
-#     if isinstance(x,H2OFrame): x = x._vecs[0]
-#     if isinstance(x,Expr): raise ValueError("Mixing Vec and Expr")
-#     if not isinstance(x,H2OVec): return self
-#     if len(self) != len(x):
-#       raise ValueError("H2OVec length mismatch: "+str(len(self))+" vs "+str(len(x)))
-#     return self
-#
-#   @staticmethod
-#   def mktime(year=1970,month=0,day=0,hour=0,minute=0,second=0,msec=0):
-#     """
-#     All units are zero-based (including months and days).  Missing year is 1970.
-#
-#     :return: Returns msec since the Epoch.
-#     """
-#     # Some error checking on length
-#     xlen = -1
-#     for x in [msec,second,minute,hour,day,month,year]:
-#       if not isinstance(x,int):
-#         l2 = len(x)
-#         if xlen != l2:
-#           if xlen == -1: xlen = l2
-#           else:  raise ValueError("length of "+str(xlen)+" not compatible with "+str(l2))
-#     e = None
-#     for x in [msec,second,minute,hour,day,month,year]:
-#       x = Expr(x) if isinstance(x,int) else x
-#       e = Expr(",", x, e)
-#     e2 = Expr("mktime",e,None,xlen)
-#     return e2 if xlen==1 else H2OVec("mktime",e2)
-=======
 # -*- coding: utf-8 -*-
 # import numpy    no numpy cuz windoz
 import collections, csv, itertools, os, re, tempfile, uuid, urllib2, sys, urllib,imp
@@ -2468,5 +1091,4 @@
 
   rows = map(list, itertools.izip_longest(*python_obj.values()))
   data_to_write = [dict(zip(header, row)) for row in rows]
-  return header, data_to_write
->>>>>>> e9a6baf2
+  return header, data_to_write
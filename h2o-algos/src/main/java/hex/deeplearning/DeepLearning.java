--- conflicted
+++ resolved
@@ -79,10 +79,6 @@
     double x = 0.782347234;
     boolean identityLink = new Distribution(parms._distribution, parms._tweedie_power).link(x) == x;
     return new DataInfo(
-<<<<<<< HEAD
-            //dest key
-=======
->>>>>>> 6ef6f834
             train,
             valid,
             parms._autoencoder ? 0 : 1, //nResponses

--- conflicted
+++ resolved
@@ -23,13 +23,9 @@
  * Deep Learning Neural Net implementation based on MRTask
  */
 public class DeepLearning extends SupervisedModelBuilder<DeepLearningModel,DeepLearningModel.DeepLearningParameters,DeepLearningModel.DeepLearningOutput> {
-<<<<<<< HEAD
-  public DeepLearning( DeepLearningModel.DeepLearningParameters parms ) { super("DeepLearning",parms); init(false); }
-=======
   public DeepLearning( DeepLearningModel.DeepLearningParameters parms ) {
-    super("DeepLearning",parms); init();
+    super("DeepLearning",parms); init(false);
   }
->>>>>>> 9b1938f9
 
   public ModelBuilderSchema schema() { return new DeepLearningV2(); }
 

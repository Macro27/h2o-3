package hex.schemas;

import hex.kmeans.KMeans;
import hex.kmeans.KMeansModel.KMeansParameters;
import water.api.API;
import water.api.ModelParametersSchema;
import water.fvec.Frame;
import water.util.PojoUtils;

public class KMeansV2 extends ModelBuilderSchema<KMeans,KMeansV2,KMeansV2.KMeansParametersV2> {

  public static final class KMeansParametersV2 extends ModelParametersSchema<KMeansParameters, KMeansParametersV2> {
<<<<<<< HEAD
    static public String[] own_fields = new String[] { "K", "max_iters", "normalize", "seed", "init"};
=======
    static public String[] own_fields = new String[] { "K", "max_iters", "normalize", "seed", "init" };
>>>>>>> 153b28f1

    // Input fields
    @API(help = "Number of clusters", required = true)
    public int K;

    @API(help="Maximum training iterations.")
    public int max_iters;        // Max iterations

    @API(help = "Normalize columns", level = API.Level.secondary)
    public boolean normalize = true;

    @API(help = "RNG Seed", level = API.Level.expert /* tested, works: , dependsOn = {"K", "max_iters"} */ )
    public long seed;

    @API(help = "Initialization mode", values = { "None", "PlusPlus", "Furthest" }) // TODO: pull out of enum class. . .
    public KMeans.Initialization init;

    @Override public KMeansParametersV2 fillFromImpl(KMeansParameters parms) {
      super.fillFromImpl(parms);
      this.init = KMeans.Initialization.Furthest;
      return this;
    }

    public KMeansParameters fillImpl(KMeansParameters impl) {
      PojoUtils.copyProperties(impl, this, PojoUtils.FieldNaming.DEST_HAS_UNDERSCORES);
      impl._init = KMeans.Initialization.Furthest;

      // Sigh:
      impl._train = (this.training_frame == null ? null : this.training_frame._key);
      impl._valid = (this.validation_frame == null ? null : this.validation_frame._key);
      return impl;
    }
  }

  //==========================
  // Custom adapters go here

  // TODO: UGH
  // Return a URL to invoke KMeans on this Frame
  @Override protected String acceptsFrame( Frame fr ) { return "/v2/KMeans?training_frame="+fr._key; }
}<|MERGE_RESOLUTION|>--- conflicted
+++ resolved
@@ -10,11 +10,7 @@
 public class KMeansV2 extends ModelBuilderSchema<KMeans,KMeansV2,KMeansV2.KMeansParametersV2> {
 
   public static final class KMeansParametersV2 extends ModelParametersSchema<KMeansParameters, KMeansParametersV2> {
-<<<<<<< HEAD
-    static public String[] own_fields = new String[] { "K", "max_iters", "normalize", "seed", "init"};
-=======
     static public String[] own_fields = new String[] { "K", "max_iters", "normalize", "seed", "init" };
->>>>>>> 153b28f1
 
     // Input fields
     @API(help = "Number of clusters", required = true)

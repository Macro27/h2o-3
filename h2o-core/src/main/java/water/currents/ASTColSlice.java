package water.currents;

import water.MRTask;
import water.fvec.*;

/** Column slice */
class ASTColSlice extends ASTPrim {
  @Override int nargs() { return 1+2; }
  @Override String str() { return "cols" ; }
  @Override Val apply( Env env, Env.StackHelp stk, AST asts[] ) {
    Frame fr = stk.track(asts[1].exec(env)).getFrame();
    Frame fr2 = new Frame();
    if( asts[2] instanceof ASTNumList ) {
      // Work down the list of columns, picking out the keepers
      for( double dcol : ((ASTNumList)asts[2]).expand() ) {
        int col = (int)dcol;
        if( col!=dcol || col < 0 || col >= fr.numCols() ) 
          throw new IllegalArgumentException("Column must be an integer from 0 to "+(fr.numCols()-1));
        fr2.add(fr.names()[col],fr.vecs()[col]);
      }
    } else if( (asts[2] instanceof ASTNum) ) {
      int col = (int)(((ASTNum)asts[2])._d.getNum());
      fr2.add(fr.names()[col],fr.vecs()[col]);
    } else
      throw new IllegalArgumentException("Column slicing requires a number-list as the last argument, but found a "+asts[2].getClass());
    
    return new ValFrame(fr2);
  }
}

/** Row Slice */
class ASTRowSlice extends ASTPrim {
<<<<<<< HEAD
  @Override int nargs() { return 1+2; } // (rows dest [numlist])
=======
  @Override int nargs() { return 1/*for the $$*/ + 2/*for the show*/; }
>>>>>>> 5d40599c
  @Override String str() { return "rows" ; }
  @Override Val apply( Env env, Env.StackHelp stk, AST asts[] ) {
    Frame fr = stk.track(asts[1].exec(env)).getFrame();
    Frame returningFrame;
    if( asts[2] instanceof ASTNumList ) {
      final ASTNumList nums = (ASTNumList)asts[2];
      returningFrame = new MRTask(){
        @Override public void map(Chunk[] cs, NewChunk[] ncs) {
          long start = cs[0].start();
          long end   = start + cs[0]._len;
          double min = nums.min(), max = nums.max()-1; // exclusive max to inclusive max when stride == 1
          //     [ start, ...,  end ]     the chunk
          //1 []                          nums out left:  nums.max() < start
          //2                         []  nums out rite:  nums.min() > end
          //3 [ nums ]                    nums run left:  nums.min() < start && nums.max() <= end
          //4          [ nums ]           nums run in  :  start <= nums.min() && nums.max() <= end
          //5                   [ nums ]  nums run rite:  start <= nums.min() && end < nums.max()
          if( !(max<start || min>end) ) {   // not situation 1 or 2 above
            int startOffset = (int) (min > start ? min : start);  // situation 4 and 5 => min > start;
            for(int i=startOffset;i<cs[0]._len;++i) {
              if( nums.has(start+i) ) {
                for(int c=0;c<cs.length;++c) {
                  if(      cs[c] instanceof CStrChunk ) ncs[c].addStr(cs[c], i);
                  else if( cs[c] instanceof C16Chunk  ) ncs[c].addUUID(cs[c],i);
                  else if( cs[c].isNA(i)              ) ncs[c].addNA();
                  else                                  ncs[c].addNum(cs[c].atd(i));
                }
              }
            }
          }
        }
      }.doAll(fr.numCols(), fr).outputFrame(fr.names(),fr.domains());
    } else if( (asts[2] instanceof ASTNum) ) {
<<<<<<< HEAD
      long[] rows = new long[]{(long)(((ASTNum)asts[2])._d.getNum())};
      returningFrame = fr.deepSlice(rows,null);
    } else
      throw new IllegalArgumentException("Row slicing requires a number-list as the last argument, but found a "+asts[2].getClass());
=======
      long[] rows = new long[]{(long) (((ASTNum) asts[2])._d.getNum())};
      returningFrame = fr.deepSlice(rows, null);
    } else if( (asts[2] instanceof ASTExec) ) {
      Frame predVec = stk.track(asts[2].exec(env)).getFrame();
      if( predVec.numCols() != 1 ) throw new IllegalArgumentException("Conditional Row Slicing Expression evaluated to " + predVec.numCols() + " columns. Must be a boolean Vec.");
      returningFrame = fr.deepSlice(predVec,null);
    } else  throw new IllegalArgumentException("Row slicing requires a number-list as the last argument, but found a "+asts[2].getClass());
>>>>>>> 5d40599c
    return new ValFrame(returningFrame);
  }
}

/** Assign into a row slice */
class ASTRowSliceAssign extends ASTPrim {
  @Override int nargs() { return 1+3; } // (rows= dst src [numlist])
  @Override String str() { return "rows=" ; }
  @Override Val apply( Env env, Env.StackHelp stk, AST asts[] ) {
    Frame dst = stk.track(asts[1].exec(env)).getFrame();

    // Sanity check src vs dst
    Frame src = stk.track(asts[2].exec(env)).getFrame();
    if( dst.numCols() != src.numCols() )
      throw new IllegalArgumentException("Source and destination frames must have the same count and type of columns");
    Vec[] dvecs = dst.vecs();
    Vec[] svecs = src.vecs();
    for( int col=0; col<dvecs.length; col++ )
      if( dvecs[col].get_type() != svecs[col].get_type() )
        throw new IllegalArgumentException("Columns must be the same type; column "+col+", \'"+dst._names[col]+"\', is of type "+dvecs[col].get_type_str()+" and the source is "+svecs[col].get_type_str());


    // Sanity check rows vs src and dst
    long[] rows = null;
    if( asts[3] instanceof ASTNumList ) {
      double[] drows = ((ASTNumList)asts[3]).expand();
      rows = new long[drows.length];
      for( int i=0; i<drows.length; i++ )
        rows[i] = (long)drows[i];
    } else if( (asts[3] instanceof ASTNum) ) {
      rows = new long[]{(long)(((ASTNum)asts[2])._d.getNum())};
    } else 
      throw new IllegalArgumentException("Requires a number-list as the last argument, but found a "+asts[3].getClass());
    if( rows[rows.length-1] >= dst.numRows() ) 
      throw new IllegalArgumentException("Row must be an integer from 0 to "+(dst.numRows()-1));
    if( src.numRows() != rows.length )
      throw new IllegalArgumentException("Requires same count of rows in the number-list ("+rows.length+") as in the source ("+src.numRows()+")");

    // Handle fast small case
    if( rows.length==1 ) {
      replace_row(dvecs,rows[0],svecs,0);
      return new ValFrame(dst);
    }
    
    // Handle large case
    throw water.H2O.unimpl();
  }

  // Replace 1 row in the dest from the src.  All things are known compatible.
  private static void replace_row( Vec[] dvecs, long drow, Vec[] svecs, int srow ) {
    for( int col=0; col<dvecs.length; col++ )
      dvecs[col].set(drow, svecs[col].at(srow));
  }
}<|MERGE_RESOLUTION|>--- conflicted
+++ resolved
@@ -30,11 +30,7 @@
 
 /** Row Slice */
 class ASTRowSlice extends ASTPrim {
-<<<<<<< HEAD
   @Override int nargs() { return 1+2; } // (rows dest [numlist])
-=======
-  @Override int nargs() { return 1/*for the $$*/ + 2/*for the show*/; }
->>>>>>> 5d40599c
   @Override String str() { return "rows" ; }
   @Override Val apply( Env env, Env.StackHelp stk, AST asts[] ) {
     Frame fr = stk.track(asts[1].exec(env)).getFrame();
@@ -68,20 +64,14 @@
         }
       }.doAll(fr.numCols(), fr).outputFrame(fr.names(),fr.domains());
     } else if( (asts[2] instanceof ASTNum) ) {
-<<<<<<< HEAD
       long[] rows = new long[]{(long)(((ASTNum)asts[2])._d.getNum())};
       returningFrame = fr.deepSlice(rows,null);
+    } else if( (asts[2] instanceof ASTExec) ) {
+      Frame predVec = stk.track(asts[2].exec(env)).getFrame();
+      if( predVec.numCols() != 1 ) throw new IllegalArgumentException("Conditional Row Slicing Expression evaluated to " + predVec.numCols() + " columns.  Must be a boolean Vec.");
+      returningFrame = fr.deepSlice(predVec,null);
     } else
       throw new IllegalArgumentException("Row slicing requires a number-list as the last argument, but found a "+asts[2].getClass());
-=======
-      long[] rows = new long[]{(long) (((ASTNum) asts[2])._d.getNum())};
-      returningFrame = fr.deepSlice(rows, null);
-    } else if( (asts[2] instanceof ASTExec) ) {
-      Frame predVec = stk.track(asts[2].exec(env)).getFrame();
-      if( predVec.numCols() != 1 ) throw new IllegalArgumentException("Conditional Row Slicing Expression evaluated to " + predVec.numCols() + " columns. Must be a boolean Vec.");
-      returningFrame = fr.deepSlice(predVec,null);
-    } else  throw new IllegalArgumentException("Row slicing requires a number-list as the last argument, but found a "+asts[2].getClass());
->>>>>>> 5d40599c
     return new ValFrame(returningFrame);
   }
 }
